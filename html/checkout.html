<!DOCTYPE html>
<html lang="en">

<head>
    <meta charset="UTF-8">
    <meta name="viewport" content="width=device-width, initial-scale=1.0">
<<<<<<< HEAD
    <title>Checkout - Foodiesite</title>

    <link rel="icon" href="imgs/fabicon.png" type="image/png">
    <link rel="stylesheet" href="style.css" />

    <link rel="icon" href="../imgs/fabicon.png" type="image/png">
    <link rel="stylesheet" href="../css/style.css" />
    <link rel="stylesheet" href="../css/cursor.css" />

    <link rel="icon" href="../imgs/fabicon.png" type="image/png">
    <link rel="stylesheet" href="../css/style.css" />
    <link rel="stylesheet" href="../css/cursor.css" />
=======
    <title>Checkout - Foodie</title>
    <link rel="icon" href="../imgs/fabicon.png" type="image/png">
    <link rel="stylesheet" href="../CSS/style.css" />
>>>>>>> bb49cd5c
    <link rel="stylesheet" href="https://cdnjs.cloudflare.com/ajax/libs/font-awesome/7.0.0/css/all.min.css"
        integrity="sha512-DxV+EoADOkOygM4IR9yXP8Sb2qwgidEmeqAEmDKIOfPRQZOWbXCzLC6vjbZyy0vPisbH2SyW27+ddLVCN+OMzQ=="
        crossorigin="anonymous" referrerpolicy="no-referrer" />
    <script src="https://checkout.razorpay.com/v1/checkout.js"></script>


    <style>
        .checkout-container {
            max-width: 1200px;
            margin: 0 auto;
            padding: 2rem;
            margin-top: 100px;
        }

        .checkout-grid {
            display: grid;
            grid-template-columns: 1fr 1fr;
            gap: 2rem;
            margin-top: 2rem;
        }

        .checkout-section {
            background: var(--card-bg, #fff);
            padding: 2rem;
            border-radius: 12px;
            box-shadow: 0 2px 10px rgba(0, 0, 0, 0.1);
        }

        .form-group {
            margin-bottom: 1.5rem;
        }

        .form-group label {
            display: block;
            margin-bottom: 0.5rem;
            font-weight: 600;
            color: var(--text-color, #333);
        }

        .form-group input,
        .form-group select,
        .form-group textarea {
            width: 100%;
            padding: 0.75rem;
            border: 2px solid #e0e0e0;
            border-radius: 8px;
            font-size: 1rem;
            transition: border-color 0.3s;
        }

        .form-group input:focus,
        .form-group select:focus,
        .form-group textarea:focus {
            outline: none;
            border-color: #ff6b35;
        }

        .form-row {
            display: grid;
            grid-template-columns: 1fr 1fr;
            gap: 1rem;
        }

        .order-summary {
            position: sticky;
            top: 100px;
        }

        .order-item {
            display: flex;
            align-items: center;
            gap: 1rem;
            padding: 1rem;
            border-bottom: 1px solid #e0e0e0;
        }

        .order-item img {
            width: 60px;
            height: 60px;
            object-fit: cover;
            border-radius: 8px;
        }

        .order-item-details {
            flex: 1;
        }

        .order-item-name {
            font-weight: 600;
            margin-bottom: 0.25rem;
        }

        .order-item-quantity {
            color: #666;
            font-size: 0.9rem;
        }

        .order-item-price {
            font-weight: 600;
            color: #ff6b35;
        }

        .order-totals {
            margin-top: 1.5rem;
            padding-top: 1.5rem;
            border-top: 2px solid #e0e0e0;
        }

        .total-row {
            display: flex;
            justify-content: space-between;
            margin-bottom: 0.75rem;
        }

        .total-row.final {
            font-size: 1.25rem;
            font-weight: 700;
            color: #ff6b35;
            margin-top: 1rem;
            padding-top: 1rem;
            border-top: 2px solid #ff6b35;
        }

        .place-order-btn {
            width: 100%;
            padding: 1rem;
            background: #ff6b35;
            color: white;
            border: none;
            border-radius: 8px;
            font-size: 1.1rem;
            font-weight: 600;
            cursor: pointer;
            transition: background 0.3s;
            margin-top: 1.5rem;
        }

        .place-order-btn:hover {
            background: #e55a28;
        }

        .payment-methods {
            display: grid;
            grid-template-columns: repeat(3, 1fr);
            gap: 1rem;
            margin-top: 1rem;
        }

        .payment-method {
            padding: 1rem;
            border: 2px solid #e0e0e0;
            border-radius: 8px;
            text-align: center;
            cursor: pointer;
            transition: all 0.3s;
        }

        .payment-method:hover {
            border-color: #ff6b35;
        }

        .payment-method.active {
            border-color: #ff6b35;
            background: #fff5f2;
        }

        .payment-method i {
            font-size: 2rem;
            margin-bottom: 0.5rem;
        }

        .empty-cart {
            text-align: center;
            padding: 3rem;
        }

        .empty-cart i {
            font-size: 4rem;
            color: #ccc;
            margin-bottom: 1rem;
        }

        @media (max-width: 768px) {
            .checkout-grid {
                grid-template-columns: 1fr;
            }

            .order-summary {
                position: static;
            }

            .form-row {
                grid-template-columns: 1fr;
            }

            .payment-methods {
                grid-template-columns: 1fr;
            }
        }

        .success-modal {
            display: none;
            position: fixed;
            top: 0;
            left: 0;
            right: 0;
            bottom: 0;
            background: rgba(0, 0, 0, 0.7);
            z-index: 10000;
            align-items: center;
            justify-content: center;
        }

        .success-modal.active {
            display: flex;
        }

        .success-content {
            background: white;
            padding: 3rem;
            border-radius: 16px;
            text-align: center;
            max-width: 500px;
            animation: slideIn 0.3s ease;
        }

        @keyframes slideIn {
            from {
                transform: translateY(-50px);
                opacity: 0;
            }

            to {
                transform: translateY(0);
                opacity: 1;
            }
        }

        .success-icon {
            width: 80px;
            height: 80px;
            background: #4caf50;
            border-radius: 50%;
            display: flex;
            align-items: center;
            justify-content: center;
            margin: 0 auto 1.5rem;
        }

        .success-icon i {
            font-size: 3rem;
            color: white;
        }

        .error-message {
            color: #f44336;
            font-size: 0.875rem;
            margin-top: 0.25rem;
            display: none;
        }

        .form-group.error input,
        .form-group.error select {
            border-color: #f44336;
        }

        .form-group.error .error-message {
            display: block;
        }
    </style>
</head>

<body>
    <!-- HEADER -->
    <header>
        <nav class="navbar flex between wrapper">
            <div class="logo">Foodie.</div>

            <!-- DESKTOP MENU -->
            <ul class="navList flex gap-3 between">
<<<<<<< HEAD
                <li>
                    <a href="#home">Home</a>
                </li>
                <li>
                    <a href="#services">Services</a>
                </li>
                <li>
                    <a href="#menu">Menu</a>
                </li>
                <li>
                    <a href="./aboutUs.html">About us</a>
                </li>
                <li>
                    <a href="./contactUs.html">Contacts</a>
                </li>

                <li><a href="../html/index.html">Home</a></li>
                <li><a href="../html/index.html#menu">Menu</a></li>
                <li><a href="../html/index.html#services">Services</a></li>
                <li><a href="../html/index.html#about">About us</a></li>
                <li><a href="../html/index.html#contact">Contacts</a></li>
=======

                <li><a href="../HTML/index.html">Home</a></li>
                <li><a href="../HTML/index.html#menu">Menu</a></li>
                <li><a href="../HTML/index.html#services">Services</a></li>
                <li><a href="../HTML./index.html#about">About us</a></li>
>>>>>>> bb49cd5c
            </ul>


            <div class="desktop-action flex gap-2">
                <button class="desktop-action theme-toggle" aria-label="Toggle dark mode">
                    <i class="fa-solid fa-moon"></i>
                </button>
                <a href="#" class="cart-icon">
                    <i class="fa-solid fa-bag-shopping"></i>
                    <span class="cart-value">0</span>
                </a>
<<<<<<< HEAD
                <a href="../html/index.html" class="btn">
=======
                <a href="../HTML/index.html" class="btn">
>>>>>>> bb49cd5c
                    <i class="fa-solid fa-arrow-left"></i>
                    Back to Menu
                </a>
                <a href="./signup.html" class="btn">Sign in
                    &nbsp;
                    <i class="fa-solid fa-arrow-right-from-bracket"></i>
                </a>

                <a href="#" class="hamberger" aria-label="Open main menu" title="Open main menu" role="button">
                    <i class="fa-solid fa-bars" aria-hidden="true"></i>
                    <span
                        style="position:absolute; width:1px; height:1px; padding:0; margin:-1px; overflow:hidden; clip:rect(0,0,0,0); white-space:nowrap; border:0;">Open
                        main menu</span>
                </a>

            </div>

            <!-- MOBILE MENU -->
            <ul class="mobile-menu">
                <li>
                    <a href="#home">Home</a>
                </li>
                <li>
                    <a href="#menu">Menu</a>
                </li>
                <li>
                    <a href="#services">Services</a>
                </li>
                <li>
                    <a href="./aboutUs.html">About us</a>
                </li>
                <li>
                    <a href="./contactUs.html">Contacts</a>
                </li>
                <li>
                    <button class="theme-toggle mobile-theme-toggle" aria-label="Toggle dark mode">
                        <i class="fa-solid fa-moon"></i>
                        <span>Dark Mode</span>
                    </button>
                </li>
                <li>
                    <a href="./signup.html" class="btn">Sign in
                        &nbsp;
                        <i class="fa-solid fa-arrow-right-from-bracket"></i>
                    </a>
                </li>
            </ul>
        </nav>
    </header>


    <main class="checkout-container">
        <div id="emptyCartMessage" class="empty-cart" style="display: none;">
            <i class="fa-solid fa-cart-shopping"></i>
            <h2>Your cart is empty</h2>
            <p>Add some delicious items to get started!</p>
            <a href="../HTML/index.html#menu" class="btn" style="margin-top: 1rem;">Browse Menu</a>
        </div>

        <div id="checkoutContent" class="checkout-grid">
            <!-- Delivery Information -->
            <div>
                <div class="checkout-section">
                    <h2><i class="fa-solid fa-location-dot"></i> Delivery Information</h2>
                    <form id="checkoutForm">
                        <div class="form-group">
                            <label for="fullName">Full Name *</label>
                            <input type="text" id="fullName" name="fullName" required>
                            <span class="error-message">Please enter your full name</span>
                        </div>

                        <div class="form-group">
                            <label for="email">Email Address *</label>
                            <input type="email" id="email" name="email" required>
                            <span class="error-message">Please enter a valid email</span>
                        </div>

                        <div class="form-group">
                            <label for="phone">Phone Number *</label>
                            <input type="tel" id="phone" name="phone" required>
                            <span class="error-message">Please enter a valid phone number</span>
                        </div>

                        <div class="form-group">
                            <label for="address">Delivery Address *</label>
                            <textarea id="address" name="address" rows="3" required></textarea>
                            <span class="error-message">Please enter your delivery address</span>
                        </div>

                        <div class="form-row">
                            <div class="form-group">
                                <label for="city">City *</label>
                                <input type="text" id="city" name="city" required>
                                <span class="error-message">Required</span>
                            </div>
                            <div class="form-group">
                                <label for="zipCode">ZIP Code *</label>
                                <input type="text" id="zipCode" name="zipCode" required>
                                <span class="error-message">Required</span>
                            </div>
                        </div>

                        <div class="form-group">
                            <label for="notes">Delivery Notes (Optional)</label>
                            <textarea id="notes" name="notes" rows="2"
                                placeholder="e.g., Ring the doorbell twice"></textarea>
                        </div>
                    </form>
                </div>

                <div class="checkout-section" style="margin-top: 2rem;">
                    <h2><i class="fa-solid fa-credit-card"></i> Payment Method</h2>
                    <div class="payment-methods">
                        <div class="payment-method active" data-method="card">
                            <i class="fa-solid fa-credit-card"></i>
                            <p>Card</p>
                        </div>
                        <div class="payment-method" data-method="cash">
                            <i class="fa-solid fa-money-bill-wave"></i>
                            <p>Cash</p>
                        </div>
                        <div class="payment-method" data-method="online">
                            <i class="fa-solid fa-wallet"></i>
                            <p>Online</p>
                        </div>
                    </div>
                </div>
            </div>

            <!-- Order Summary -->
            <div>
                <div class="checkout-section order-summary">
                    <h2><i class="fa-solid fa-receipt"></i> Order Summary</h2>
                    <div id="orderItems"></div>

                    <div class="order-totals">
                        <div class="total-row">
                            <span>Subtotal:</span>
                            <span id="subtotal">$0.00</span>
                        </div>
                        <div class="total-row">
                            <span>Delivery Fee:</span>
                            <span id="deliveryFee">$2.99</span>
                        </div>
                        <div class="total-row">
                            <span>Tax (10%):</span>
                            <span id="tax">$0.00</span>
                        </div>
                        <div class="total-row final">
                            <span>Total:</span>
                            <span id="finalTotal">$0.00</span>
                        </div>
                    </div>

                    <button class="place-order-btn" id="placeOrderBtn">
                        <i class="fa-solid fa-check"></i> Place Order
                    </button>

                </div>
            </div>
        </div>
    </main>

    <!-- Success Modal -->
    <div class="success-modal" id="successModal">
        <div class="success-content">
            <div class="success-icon">
                <i class="fa-solid fa-check"></i>
            </div>
            <h2>Order Placed Successfully!</h2>
            <p>Your order has been received and is being prepared.</p>
            <p><strong>Order ID: <span id="orderId"></span></strong></p>
            <p>Estimated delivery time: 30-45 minutes</p>
            <a href="../HTML/index.html" class="btn" style="margin-top: 1.5rem;">Back to Home</a>
        </div>
    </div>

  <script src="https://checkout.razorpay.com/v1/checkout.js"></script>
<script>
    // Get cart data from sessionStorage
    const cartData = JSON.parse(sessionStorage.getItem('checkoutCart') || '[]');
    const deliveryFee = 2.99;
    const taxRate = 0.10;
    let selectedPayment = 'card';

    document.addEventListener('DOMContentLoaded', () => {
        if (cartData.length === 0) {
            document.getElementById('emptyCartMessage').style.display = 'block';
            document.getElementById('checkoutContent').style.display = 'none';
        } else {
            displayOrderItems();
            calculateTotals();
        }
        setupEventListeners();
    });

    function displayOrderItems() {
        const container = document.getElementById('orderItems');
        container.innerHTML = cartData.map(item => `
            <div class="order-item">
                <img src="../${item.image}" alt="${item.name}">
                <div class="order-item-details">
                    <div class="order-item-name">${item.name}</div>
                    <div class="order-item-quantity">Qty: ${item.quantity}</div>
                </div>
                <div class="order-item-price">$${(item.quantity * parseFloat(item.price.replace('$',''))).toFixed(2)}</div>
            </div>
        `).join('');
    }

    function calculateTotals() {
        const subtotal = cartData.reduce((sum, item) => sum + (item.quantity * parseFloat(item.price.replace('$',''))), 0);
        const tax = subtotal * taxRate;
        const total = subtotal + deliveryFee + tax;

        document.getElementById('subtotal').textContent = `$${subtotal.toFixed(2)}`;
        document.getElementById('tax').textContent = `$${tax.toFixed(2)}`;
        document.getElementById('finalTotal').textContent = `$${total.toFixed(2)}`;
    }

    function setupEventListeners() {
        // Payment selection
        document.querySelectorAll('.payment-method').forEach(method => {
            method.addEventListener('click', () => {
                document.querySelectorAll('.payment-method').forEach(m => m.classList.remove('active'));
                method.classList.add('active');
                selectedPayment = method.dataset.method;
            });
        });

        // Place order
        document.getElementById('placeOrderBtn').addEventListener('click', (e) => {
            e.preventDefault();
            if (validateForm()) {
                if(selectedPayment !== 'card') {
                    alert('Currently only Card payment is integrated.');
                    return;
                }
                placeOrderRazorpay();
            }
        });
    }

    function validateForm() {
        const form = document.getElementById('checkoutForm');
        const inputs = form.querySelectorAll('input[required], textarea[required]');
        let isValid = true;

        inputs.forEach(input => {
            const formGroup = input.closest('.form-group');
            if (!input.value.trim()) {
                formGroup.classList.add('error');
                isValid = false;
            } else {
                formGroup.classList.remove('error');
            }
        });

        // Email regex validation
        const email = document.getElementById('email');
        const emailRegex = /^[^\s@]+@[^\s@]+\.[^\s@]+$/;
        if (email.value && !emailRegex.test(email.value)) {
            email.closest('.form-group').classList.add('error');
            isValid = false;
        }

        return isValid;
    }

    function placeOrderRazorpay() {
        const totalAmount = parseFloat(document.getElementById('finalTotal').textContent.replace('$','')) * 100; // in paise
        const orderId = 'FD' + Date.now().toString().slice(-8);
        document.getElementById('orderId').textContent = orderId;

        const options = {
            key: "rzp_test_RS6EdXdKAxfVLe", // your test key
            amount: totalAmount,
            currency: "INR",
            name: "Foodie",
            description: "Order Payment",
            handler: function(response) {
                console.log("Payment Success:", response);
                document.getElementById('successModal').classList.add('active');
                sessionStorage.removeItem('checkoutCart'); // clear cart
            },
            prefill: {
                name: document.getElementById('fullName').value,
                email: document.getElementById('email').value,
                contact: document.getElementById('phone').value
            },
            theme: { color: "#ff6b35" }
        };

        const rzp = new Razorpay(options);
        rzp.open();
    }
</script>

</body>

</html><|MERGE_RESOLUTION|>--- conflicted
+++ resolved
@@ -4,7 +4,6 @@
 <head>
     <meta charset="UTF-8">
     <meta name="viewport" content="width=device-width, initial-scale=1.0">
-<<<<<<< HEAD
     <title>Checkout - Foodiesite</title>
 
     <link rel="icon" href="imgs/fabicon.png" type="image/png">
@@ -17,11 +16,9 @@
     <link rel="icon" href="../imgs/fabicon.png" type="image/png">
     <link rel="stylesheet" href="../css/style.css" />
     <link rel="stylesheet" href="../css/cursor.css" />
-=======
     <title>Checkout - Foodie</title>
     <link rel="icon" href="../imgs/fabicon.png" type="image/png">
     <link rel="stylesheet" href="../CSS/style.css" />
->>>>>>> bb49cd5c
     <link rel="stylesheet" href="https://cdnjs.cloudflare.com/ajax/libs/font-awesome/7.0.0/css/all.min.css"
         integrity="sha512-DxV+EoADOkOygM4IR9yXP8Sb2qwgidEmeqAEmDKIOfPRQZOWbXCzLC6vjbZyy0vPisbH2SyW27+ddLVCN+OMzQ=="
         crossorigin="anonymous" referrerpolicy="no-referrer" />
@@ -302,7 +299,6 @@
 
             <!-- DESKTOP MENU -->
             <ul class="navList flex gap-3 between">
-<<<<<<< HEAD
                 <li>
                     <a href="#home">Home</a>
                 </li>
@@ -324,13 +320,11 @@
                 <li><a href="../html/index.html#services">Services</a></li>
                 <li><a href="../html/index.html#about">About us</a></li>
                 <li><a href="../html/index.html#contact">Contacts</a></li>
-=======
 
                 <li><a href="../HTML/index.html">Home</a></li>
                 <li><a href="../HTML/index.html#menu">Menu</a></li>
                 <li><a href="../HTML/index.html#services">Services</a></li>
                 <li><a href="../HTML./index.html#about">About us</a></li>
->>>>>>> bb49cd5c
             </ul>
 
 
@@ -342,11 +336,8 @@
                     <i class="fa-solid fa-bag-shopping"></i>
                     <span class="cart-value">0</span>
                 </a>
-<<<<<<< HEAD
                 <a href="../html/index.html" class="btn">
-=======
                 <a href="../HTML/index.html" class="btn">
->>>>>>> bb49cd5c
                     <i class="fa-solid fa-arrow-left"></i>
                     Back to Menu
                 </a>
