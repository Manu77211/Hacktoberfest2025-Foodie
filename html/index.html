<!DOCTYPE html>
<html lang="en">

<head>
    <meta charset="UTF-8">
    <meta name="viewport" content="width=device-width, initial-scale=1.0">
    <title>Foodie</title>

    <!-- Discription -->
    <meta name="description"
        content="Experience fast, reliable food delivery with a personalized touch. Our app combines advanced algorithms with vibrant design to bring delicious meals right to your door.">

    <!-- Fabicon -->
    <link rel="icon" href="../imgs/fabicon.png" type="image/png">

    <!-- CSS link -->
    <link rel="stylesheet" href="../CSS/style.css" />
    <link rel="stylesheet" href="../CSS/cursor.css">

    <!-- icon -->
    <link rel="stylesheet" href="https://cdnjs.cloudflare.com/ajax/libs/font-awesome/7.0.0/css/all.min.css"
        integrity="sha512-DxV+EoADOkOygM4IR9yXP8Sb2qwgidEmeqAEmDKIOfPRQZOWbXCzLC6vjbZyy0vPisbH2SyW27+ddLVCN+OMzQ=="
        crossorigin="anonymous" referrerpolicy="no-referrer" />

    <!-- swiper js cdn -->
    <link rel="stylesheet" href="https://cdn.jsdelivr.net/npm/swiper@11/swiper-bundle.min.css" />

</head>

<body>
    <!-- HEADER -->
    <header>
        <nav class="navbar flex between wrapper">
            <div class="logo">Foodie.</div>

            <!-- DESKTOP MENU -->
            <ul class="navList flex gap-3 between">
                <li>
                    <a href="#home">Home</a>
                </li>
                <li>
                    <a href="#services">Services</a>
                </li>
                <li>
                    <a href="#menu">Menu</a>
                </li>
                <li>
                    <a href="../HTML/aboutUs.html">About us</a>
                </li>
                <li>
                    <a href="../HTML/contactUs.html">Contacts</a>
                </li>
            </ul>


            <div class="desktop-action flex gap-2">
                <button class="desktop-action theme-toggle" aria-label="Toggle dark mode">
                    <i class="fa-solid fa-moon"></i>
                </button>
                <a href="#" class="cart-icon">
                    <i class="fa-solid fa-bag-shopping"></i>
                    <span class="cart-value">0</span>
                </a>
                <a href="../HTML/signup.html" class="btn">Sign in
                    &nbsp;
                    <i class="fa-solid fa-arrow-right-from-bracket"></i>
                </a>

                <a href="#" class="hamberger">
                    <i class="fa-solid fa-bars"></i>
                </a>

            </div>

            <!-- MOBILE MENU -->
            <ul class="mobile-menu">
                <li>
                    <a href="#home">Home</a>
                </li>
                <li>
                    <a href="#menu">Menu</a>
                </li>
                <li>
                    <a href="#services">Services</a>
                </li>
                <li>
                    <a href="../HTML/aboutUs.html">About us</a>
                </li>
                <li>
                    <a href="../HTML/contactUs.html">Contacts</a>
                </li>
                <li>
                    <button class="theme-toggle mobile-theme-toggle" aria-label="Toggle dark mode">
                        <i class="fa-solid fa-moon"></i>
                        <span>Dark Mode</span>
                    </button>
                </li>
                <li>
                    <a href="../HTML/signup.html" class="btn">Sign in
                        &nbsp;
                        <i class="fa-solid fa-arrow-right-from-bracket"></i>
                    </a>
                </li>
            </ul>
        </nav>
    </header>

    <!-- SECTION -->
    <main>
        <!-- HERO SECTION -->
        <section id="home">
            <div class="hero-section flex wrapper">
                <div class="content">
                    <h1>Enjoy Your delicious <span>Food</span> </h1>
                    <p class="para">We will fill your tummy with delicious <br>
                        food with fast delivery</p>
                    <div class="flex gap-2">
                        <a href="#" class="place-order-btn btn">Order now</a>

                        <div class="media flex gap-2">
                            <a href="https://github.com/janavipandole" class="social-media">
                                <img src="../imgs/GitHub.png" alt="GitHub profile link icon">
                            </a>
                            <a href="https://www.linkedin.com/in/janavi-pandole-80a7b2290" class="social-media linkdin">
                                <img src="../imgs/linkdin.png" alt="LinkedIn profile link icon">
                            </a>
                            <a href="https://www.youtube.com/@JanaviPandole" class="social-media">
                                <img src="../imgs/youtube.png" alt="YouTube channel link icon">
                            </a>
                            <a href="https://x.com/JanaviPandole" class="social-media">
                                <img src="../imgs/twitter.png" alt="Twitter profile link icon">
                            </a>
                        </div>
                    </div>
                </div>
                <div class="image-container">
                    <img src="../imgs/delivery-boy.png" alt="Delivery boy delivering food">
                </div>
            </div>
        </section>

        <!-- SECTION 01 -->
        <section id="services">
            <div class="wrapper p-top">
                <div class="text-center">
                    <h5>Our Services</h5>
                    <h2>How does it work?</h2>
                </div>

                <div class="flex text-center gap-4 mt-4">
                    <div class="srevice-card">
                        <div class="image-container">
                            <img src="../imgs/easy-to-order.png" alt="Illustration showing easy food ordering">
                        </div>
                        <h3>Easy to Order</h3>
                        <p>You only need a few steps in ordering food.</p>
                    </div>

                    <div class="srevice-card">
                        <div class="image-container">
                            <img src="../imgs/fast-delivery.png" alt="Illustration representing fast food delivery">
                        </div>
                        <h3>Fast delivery</h3>
                        <p>Delivery that is always ontime even faster.</p>
                    </div>

                    <div class="srevice-card">
                        <div class="image-container">
                            <img src="../imgs/best-quality.png" alt="Illustration showing high-quality food service">
                        </div>
                        <h3>Best quality</h3>
                        <p>Not only fast for us in quality is also number one.</p>
                    </div>
                </div>
            </div>
        </section>

        <!-- SECTION 02 -->
        <section id="menu">
            <div class="wrapper p-top mt-4 text-center">
                <div class="text-center">
                    <h5>Our menu</h5>
                    <h2>The Most Popular</h2>
                </div>

                <div class="filter-bar flex gap-2 mt-one">
                    <input type="text" id="search" placeholder="Search your favorite dish..." />
                    <div class="custom-select" id="priceSelector">
                        <div class="selected">All Prices ▾</div>
                        <ul class="options">
                            <li data-value="all">All Prices</li>
                            <li data-value="low">Below $10</li>
                            <li data-value="mid">$10 - $20</li>
                            <li data-value="high">Above $20</li>
                        </ul>
                    </div>
                </div>

                <div class="card-list flex mt-4 gap-3" id="itemsNotAvailable">
                    <div class="order-card">
                    </div>
                </div>

                <!-- CART TAB -->
                <div class="cart-tab">
                    <h4>Your Cart</h4>

                    <div class="cart-list">
                        <!-- <div class="item">
                            <div class="images-container">
                                <img src="../imgs/chicken-roll.png">
                            </div>

                            <div>
                                <h4>Double Beef Bureger</h4>
                                <h4 class="item-total">$200</h4>
                            </div>

                            <div class="flex">
                                <a href="#" class="quatity-btn"><i class="fa-solid fa-minus"></i></a>
                                <h4 class="quatity-value">1</h4>
                                <a href="#" class="quatity-btn"><i class="fa-solid fa-plus"></i></a>
                            </div>
                        </div> -->
                    </div>

                    <div class="total-container">
                        <h4>Total : </h4>
                        <h4 class="cart-total">$ 0.00</h4>
                    </div>
                    <div class="btn-container flex gap-2">
                        <a href="#" class="btn close-btn">Close</a>
                        <a href="#" class="btn check-out">Checkout</a>
                    </div>
                </div>
            </div>
        </section>

        <!-- SECTION 03 -->
        <section>
            <div class="wrapper p-top flex gap-3">
                <div class="image-container">
                    <img src="../imgs/delivery-boy-with-phone.png" alt="Delivery boy checking orders on a smartphone">
                </div>
                <div class="review-container">
                    <h5>Our reviews</h5>
                    <h2>what they say</h2>
                    <div class="swiper mySwiper">
                        <div class="swiper-wrapper">
                            <div class="swiper-slide">
                                <div class="flex gap-3 mt-4">
                                    <div class="profile">
                                        <img src="../imgs/profile1.jpeg" alt="Customer profile picture of Guy Hawkins">
                                    </div>
                                    <div class="">
                                        <h4>Guy Hawkins</h4>
                                        <div class="star mt-half">
                                            <i class="fa-solid fa-star highlighted-star"></i>
                                            <i class="fa-solid fa-star highlighted-star"></i>
                                            <i class="fa-solid fa-star highlighted-star"></i>
                                            <i class="fa-solid fa-star highlighted-star"></i>
                                            <i class="fa-solid fa-star highlighted-star"></i>
                                        </div>
                                    </div>
                                </div>
                                <p class="para">Foodie is the best! Besides the many delicious meals, the service is
                                    excellent—especially the fast delivery. I highly recommend Foodie to you.
                                </p>
                            </div>

                            <div class="swiper-slide">
                                <div class="flex gap-3 mt-4">
                                    <div class="profile">
                                        <img src="../imgs/profile2.jpeg"
                                            alt="Customer profile picture of Sophia Anderson">
                                    </div>
                                    <div class="">
                                        <h4>Sophia Anderson</h4>
                                        <div class="star mt-half">
                                            <i class="fa-solid fa-star highlighted-star"></i>
                                            <i class="fa-solid fa-star highlighted-star"></i>
                                            <i class="fa-solid fa-star highlighted-star"></i>
                                            <i class="fa-solid fa-star highlighted-star"></i>
                                            <i class="fa-solid fa-star highlighted-star"></i>
                                        </div>
                                    </div>
                                </div>
                                <p class="para">Fresh ingredients, a creative menu, and warm service
                                    make this spot a hidden gem. Perfect from casual dinners or special nights out.
                                    Truly a foodie's paradise!
                                </p>
                            </div>

                            <div class="swiper-slide">
                                <div class="flex gap-3 mt-4">
                                    <div class="profile">
                                        <img src="../imgs/profile3.jpeg" alt="Customer profile picture of Olivia Smith">
                                    </div>
                                    <div class="">
                                        <h4>Olivia Smith</h4>
                                        <div class="star mt-half">
                                            <i class="fa-solid fa-star highlighted-star"></i>
                                            <i class="fa-solid fa-star highlighted-star"></i>
                                            <i class="fa-solid fa-star highlighted-star"></i>
                                            <i class="fa-solid fa-star highlighted-star"></i>
                                            <i class="fa-solid fa-star highlighted-star"></i>
                                        </div>
                                    </div>
                                </div>
                                <p class="para">Delicious dishes, cozy ambiance, and exceptional service. A must-visit
                                    for food lovers seeking bold flavors and unforgettable dining experiences. Highly
                                    recommended—every bite delights!
                                </p>
                            </div>
                        </div>
                        <div class="flex between mt-4">
                            <a href="#" class="arrow"><i class="fa-solid fa-arrow-left"></i></a>
                            <a href="#" class="arrow"><i class="fa-solid fa-arrow-right"></i></a>
                        </div>
                    </div>
                </div>
            </div>
        </section>

        <!-- SECTION 04 -->
        <section id="about">
            <div class="wrapper p-top ">
                <div class="app-container flex gap-3">
                    <div class="app-image">
                        <img src="../imgs/mobile-app.png" alt="Food delivery mobile app interface">
                    </div>
                    <div class="content">
                        <h5>Our Application</h5>
                        <h2>Simple way to <br> order your food</h2>
                        <p class="para">Discover food wherever and whenever <br>and get your food delivery quickly</p>
                        <a href="#" class="btn">Get The App</a>
                    </div>
                </div>
            </div>
        </section>

        <!-- SECTION 05 -->
        <section>
            <div class="wrapper p-top">
                <div class="text-center">
                    <h5>Our Subscribe</h5>
                    <h2>Subscribe to Our newsletter</h2>
                    <p class="para m-auto">We recommend you to Subscribe our newsletter,
                        drop you email below to get daily update about us.</p>

                    <label class="input-container flex">
                        <input type="email" name="email" id="email" placeholder="Enter your email address"
                            autocomplete="off">
                        <a href="#" class="btn">Subscribe</a>
                    </label>
                </div>
            </div>
        </section>
    </main>

    <!-- FOOTER -->
    <footer id="contacts">
        <div class="footer-container">
            <div class="flex wrapper gap-4">
                <div class="footer-wrapper">
                    <a href="#" class="logo">Foodie.</a>
                    <p class="mt-one">We will fill your tummy with delicious <br>
                        food with fast delivery</p>
                    <div class="media flex gap-2 mt-one">
                        <a href="https://github.com/janavipandole" class="social-media">
                            <img src="../imgs/GitHub.png" alt="GitHub social icon in footer">
                        </a>
                        <a href="https://www.linkedin.com/in/janavi-pandole-80a7b2290" class="social-media linkdin">
                            <img src="../imgs/linkdin.png" alt="LinkedIn social icon in footer">
                        </a>
                        <a href="https://www.youtube.com/@JanaviPandole" class="social-media">
                            <img src="../imgs/youtube.png" alt="YouTube social icon in footer">
                        </a>
                        <a href="https://x.com/JanaviPandole" class="social-media">
                            <img src="../imgs/twitter.png" alt="Twitter social icon in footer">
                        </a>
                    </div>
                </div>

                <ul class="footer-wrapper">
                    <li>
                        <h4>Our Menu</h4>
                    </li>
                    <li class="mt-one">
                        <a href="#" class="footer-link">Special</a>
                    </li>
                    <li class="mt-one">
                        <a href="#" class="footer-link">Popular</a>
                    </li>
                    <li class="mt-one">
                        <a href="#" class="footer-link">Category</a>
                    </li>
                </ul>

                <ul class="footer-wrapper">
                    <li>
                        <h4>Company</h4>
                    </li>
                    <li class="mt-one">
                        <a href="#" class="footer-link"> Why Foodie</a>
                    </li>
                    <li class="mt-one">
                        <a href="../HTML/contactUs.html" class="footer-link"> Partner with us</a>
                    </li>
                    <li class="mt-one">
                        <a href="../HTML/aboutUs.html" class="footer-link"> About us </a>
                    </li>
                    <li class="mt-one">
                        <a href="../HTML/contactUs.html" class="footer-link"> FAQ's</a>
                    </li>
                </ul>

                <ul class="footer-wrapper">
                    <li>
                        <h4>Support</h4>
                    </li>
                    <li class="mt-one">
                        <a href="../HTML/signup.html" class="footer-link">Account</a>
                    </li>
                    <li class="mt-one">
                        <a href="../HTML/contactUs.html" class="footer-link"> Support center </a>
                    </li>
                    <li class="mt-one">
                        <a href="../HTML/contactUs.html" class="footer-link"> Feedback</a>
                    </li>
                    <li class="mt-one">
                        <a href="../HTML/contactUs.html" class="footer-link">Contacts </a>
                    </li>
                </ul>
            </div>
        </div>
    </footer>


    <a href="#home" class="back-to-top" aria-label="Back to top">
        <i class="fa-solid fa-arrow-up"></i>
    </a>

    <!-- Food Detail Modal -->
    <div id="foodModal" class="modal">
        <div class="modal-content">
            <span class="close back-to-top visible"><i class="fa-solid fa-arrow-left"></i></span>
            <img id="modalImage" alt="Food Image" />

            <div id="card-content-container">
                <h2 id="modalName"></h2>
                <p id="modalPrice"></p>
                <p id="modalDescription"></p>
            </div>

            <div id="card-btn-container">
                <button id="addToCartBtn">Add to Cart</button>
                <button id="viewCartBtn">View Cart</button>
            </div>
        </div>
<<<<<<< HEAD
    </div>
=======
        <div id="foodModal" class="modal">
            <div class="modal-content">
                <span class="close back-to-top visible"><i class="fa-solid fa-arrow-left"></i></span>
                <img id="modalImage" alt="Food image in detail view" />

                <div id="card-content-container">
                    <h2 id="modalName"></h2>
                    <p id="modalPrice"></p>
                    <p id="modalDescription"></p>
                </div>

                <div id="card-btn-container">
                    <button id="addToCartBtn">Add to Cart</button>
                    <button id="viewCartBtn">View Cart</button>
                </div>
            </div>
        </div>
    </div>
    
    <!-- swiper js -->
    <script src="https://cdn.jsdelivr.net/npm/swiper@11/swiper-bundle.min.js"></script>

    <!-- app js -->
    <script src="../JS/app.js"></script>
    <script src="../JS/cursor.js"></script>
>>>>>>> bb49cd5c

    <!-- swiper js -->
    <script src="https://cdn.jsdelivr.net/npm/swiper@11/swiper-bundle.min.js"></script>

    <!-- app js -->
    <script src="../js/app.js"></script>
    <script src="../js/cursor.js"></script>
</body>
</html><|MERGE_RESOLUTION|>--- conflicted
+++ resolved
@@ -458,9 +458,7 @@
                 <button id="viewCartBtn">View Cart</button>
             </div>
         </div>
-<<<<<<< HEAD
     </div>
-=======
         <div id="foodModal" class="modal">
             <div class="modal-content">
                 <span class="close back-to-top visible"><i class="fa-solid fa-arrow-left"></i></span>
@@ -486,7 +484,6 @@
     <!-- app js -->
     <script src="../JS/app.js"></script>
     <script src="../JS/cursor.js"></script>
->>>>>>> bb49cd5c
 
     <!-- swiper js -->
     <script src="https://cdn.jsdelivr.net/npm/swiper@11/swiper-bundle.min.js"></script>
