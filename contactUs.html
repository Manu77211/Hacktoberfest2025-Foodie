<!DOCTYPE html>
<html lang="en">
<head>
    <meta charset="UTF-8">
    <link rel="stylesheet" href="https://cdnjs.cloudflare.com/ajax/libs/font-awesome/6.5.0/css/all.min.css">
    <meta name="viewport" content="width=device-width, initial-scale=1.0">
    <title>Foodie - Contact Us</title>
    <link rel="stylesheet" href="./style.css">
    <link rel="stylesheet" href="./contactUs.css">
        <link rel="icon" href="imgs/fabicon.png" type="image/png">
</head>
<body>
    <!-- Header -->
    <header>
        <nav>
            <div class="logo">Foodie.</div>
            <ul class="nav-links">
                <li><a href="./index.html">Home</a></li>
                <li><a href="./index.html#menu">Menu</a></li>
                <li><a href="./index.html#menu">Service</a></li>
                <li><a href="./index.html#menu">About us</a></li>
                <li><a href="#" class="active">Contact Us</a></li>
            </ul>
            <!-- Added Toggle theme button -->
            <div class="nav-right">
                <button class="icon-btn theme-toggle" onclick="toggleTheme()" title="Toggle theme">
                    <div class="theme-icon-wrapper">
                        <span class="theme-icon sun-icon">
                            <i class="fa-solid fa-moon"></i>
                        </span>
                        <span class="theme-icon moon-icon">
                            <i class="fa-solid fa-sun"></i>
                        </span>
                    </div>
                </button>
                <a href="./signup.html" class="sign-in-btn">Sign in →</a>
            </div>
            <button class="mobile-menu-btn">☰</button>
        </nav>
    </header>

    <!-- Hero Section -->
    <section class="hero">
        <h1>Get in <span class="highlight">Touch</span></h1>
        <p>Have questions or feedback? We'd love to hear from you. Our team is here to help!</p>
    </section>

    <!-- Contact Container -->
    <div class="contact-container">
        <!-- Contact Information -->
        <div class="contact-info">
            <div class="info-card">
                <div class="info-card-header">
                    <div class="info-icon">📍</div>
                    <h3>Visit Us</h3>
                </div>
                <p>123 Food Street, Culinary District<br>Nashik, Maharashtra 422001<br>India</p>
            </div>

            <div class="info-card">
                <div class="info-card-header">
                    <div class="info-icon">📞</div>
                    <h3>Call Us</h3>
                </div>
                <p>Customer Service: <a href="tel:+911234567890">+91 12345 67890</a></p>
                <p>Orders Hotline: <a href="tel:+919876543210">+91 98765 43210</a></p>
                <p>Available: Mon-Sun, 9:00 AM - 11:00 PM</p>
            </div>

            <div class="info-card">
                <div class="info-card-header">
                    <div class="info-icon">✉️</div>
                    <h3>Email Us</h3>
                </div>
                <p>General Inquiries: <a href="mailto:hello@foodie.com">hello@foodie.com</a></p>
                <p>Support: <a href="mailto:support@foodie.com">support@foodie.com</a></p>
                <p>Partnerships: <a href="mailto:partner@foodie.com">partner@foodie.com</a></p>
            </div>

            <div class="info-card">
                <div class="info-card-header">
                    <div class="info-icon">🌐</div>
                    <h3>Follow Us</h3>
                </div>
                <p>Stay connected on social media for updates, offers, and more!</p>
                <div class="social-links">
                    <!-- Twitter -->
                    <a href="https://x.com/JanaviPandole" class="social-btn">🐦</a>
                    <!-- Github -->
                    <a href="https://github.com/janavipandole" class="social-btn">
                        <svg width="16" height="16" viewBox="0 0 24 24" fill="currentColor">
                            <path d="M12 0c-6.626 0-12 5.373-12 12 0 5.302 3.438 9.8 8.207 11.387.599.111.793-.261.793-.577v-2.234c-3.338.726-4.033-1.416-4.033-1.416-.546-1.387-1.333-1.756-1.333-1.756-1.089-.745.083-.729.083-.729 1.205.084 1.839 1.237 1.839 1.237 1.07 1.834 2.807 1.304 3.492.997.107-.775.418-1.305.762-1.604-2.665-.305-5.467-1.334-5.467-5.931 0-1.311.469-2.381 1.236-3.221-.124-.303-.535-1.524.117-3.176 0 0 1.008-.322 3.301 1.23.957-.266 1.983-.399 3.003-.404 1.02.005 2.047.138 3.006.404 2.291-1.552 3.297-1.23 3.297-1.23.653 1.653.242 2.874.118 3.176.77.84 1.235 1.911 1.235 3.221 0 4.609-2.807 5.624-5.479 5.921.43.372.823 1.102.823 2.222v3.293c0 .319.192.694.801.576 4.765-1.589 8.199-6.086 8.199-11.386 0-6.627-5.373-12-12-12z"/>
                        </svg>
                    </a>
                    <!-- LinkedIn -->
                    <a href="https://www.linkedin.com/in/janavi-pandole-80a7b2290" class="social-btn">
                        <svg width="16" height="16" viewBox="0 0 24 24" fill="currentColor">
                            <path d="M19 0h-14c-2.761 0-5 2.239-5 5v14c0 2.761 2.239 5 5 5h14c2.762 0 5-2.239 5-5v-14c0-2.761-2.238-5-5-5zm-11 19h-3v-11h3v11zm-1.5-12.268c-.966 0-1.75-.79-1.75-1.764s.784-1.764 1.75-1.764 1.75.79 1.75 1.764-.783 1.764-1.75 1.764zm13.5 12.268h-3v-5.604c0-3.368-4-3.113-4 0v5.604h-3v-11h3v1.765c1.396-2.586 7-2.777 7 2.476v6.759z"/>
                        </svg>
                    </a>
                    <!-- Youtube -->
                    <a href="https://www.youtube.com/@JanaviPandole" class="social-btn">▶️</a>
                </div>
            </div>
        </div>

        <!-- Contact Form -->
        <div class="contact-form">
            <div class="form-header">
                <h2>Send Us a Message</h2>
                <p>Fill out the form below and we'll get back to you within 24 hours</p>
            </div>

            <form onsubmit="handleSubmit(event)">
                <div class="form-row">
                    <div class="form-group">
                        <label for="firstName">First Name *</label>
                        <input type="text" id="firstName" placeholder="John" required>
                    </div>
                    <div class="form-group">
                        <label for="lastName">Last Name *</label>
                        <input type="text" id="lastName" placeholder="Doe" required>
                    </div>
                </div>

                <div class="form-row">
                    <div class="form-group">
                        <label for="email">Email Address *</label>
                        <input type="email" id="email" placeholder="your@email.com" required>
                    </div>
                    <div class="form-group">
                        <label for="phone">Phone Number</label>
                        <input type="tel" id="phone" placeholder="+91 12345 67890">
                    </div>
                </div>

                <div class="form-group">
                    <label for="subject">Subject *</label>
                    <select id="subject" required>
                        <option value="">Select a subject</option>
                        <option value="general">General Inquiry</option>
                        <option value="order">Order Issue</option>
                        <option value="feedback">Feedback</option>
                        <option value="partnership">Partnership</option>
                        <option value="complaint">Complaint</option>
                        <option value="other">Other</option>
                    </select>
                </div>

                <div class="form-group">
                    <label for="message">Message *</label>
                    <textarea id="message" placeholder="Tell us what's on your mind..." required></textarea>
                </div>

                <button type="submit" class="submit-btn">Send Message</button>
            </form>
        </div>
    </div>

    <!-- FAQ Section -->
    <section class="faq-section">
        <div class="faq-header">
            <h2>Frequently Asked Questions</h2>
            <p>Quick answers to common questions</p>
        </div>
        <div class="faq-grid">
            <div class="faq-item" onclick="toggleFaq(this)">
                <div class="faq-question">
                    What are your delivery hours?
                    <span class="faq-toggle">+</span>
                </div>
                <div class="faq-answer">
                    We deliver from 9:00 AM to 11:00 PM, seven days a week. Orders placed after 10:30 PM will be delivered the next day.
                </div>
            </div>

            <div class="faq-item" onclick="toggleFaq(this)">
                <div class="faq-question">
                    How can I track my order?
                    <span class="faq-toggle">+</span>
                </div>
                <div class="faq-answer">
                    Once your order is confirmed, you'll receive a tracking link via SMS and email. You can also track your order in real-time through our app.
                </div>
            </div>

            <div class="faq-item" onclick="toggleFaq(this)">
                <div class="faq-question">
                    What payment methods do you accept?
                    <span class="faq-toggle">+</span>
                </div>
                <div class="faq-answer">
                    We accept all major credit/debit cards, UPI, net banking, digital wallets, and cash on delivery for eligible orders.
                </div>
            </div>

            <div class="faq-item" onclick="toggleFaq(this)">
                <div class="faq-question">
                    Can I cancel or modify my order?
                    <span class="faq-toggle">+</span>
                </div>
                <div class="faq-answer">
                    You can cancel or modify your order within 5 minutes of placing it. After that, please contact our support team for assistance.
                </div>
            </div>
        </div>
    </section>
<<<<<<< HEAD
<!-- FOOTER -->
    <footer id="contacts">
        <div class="footer-container">
            <div class="flex wrapper gap-4">
                <div class="footer-wrapper">
                    <a href="#" class="logo">Foodie.</a>
                    <p class="mt-one">We will fill your tummy with delicious <br>
                        food with fast delivery</p>
                    <div class="media flex gap-2 mt-one">
                        <a href="https://github.com/janavipandole" class="social-media">
                            <img src="imgs/GitHub.png" alt="GitHub social icon in footer">
                        </a>
                        <a href="https://www.linkedin.com/in/janavi-pandole-80a7b2290" class="social-media linkdin">
                            <img src="imgs/linkdin.png" alt="LinkedIn social icon in footer">
                        </a>
                        <a href="https://www.youtube.com/@JanaviPandole" class="social-media">
                            <img src="imgs/youtube.png" alt="YouTube social icon in footer">
                        </a>
                        <a href="https://x.com/JanaviPandole" class="social-media">
                            <img src="imgs/twitter.png" alt="Twitter social icon in footer">
                        </a>
                    </div>
=======

    <!-- Footer -->
     <footer>
        <div class="footer-content">
            <div class="footer-section">
                <div class="logo" style="margin-bottom: 20px;">Foodie.</div>
                <p>We will fill your tummy with delicious food with fast delivery</p>
                <div class="footer-social">
                    <!-- github -->
                    <a href="https://github.com/janavipandole" class="social-btn">
                        <svg width="16" height="16" viewBox="0 0 24 24" fill="currentColor">
                            <path d="M12 0c-6.626 0-12 5.373-12 12 0 5.302 3.438 9.8 8.207 11.387.599.111.793-.261.793-.577v-2.234c-3.338.726-4.033-1.416-4.033-1.416-.546-1.387-1.333-1.756-1.333-1.756-1.089-.745.083-.729.083-.729 1.205.084 1.839 1.237 1.839 1.237 1.07 1.834 2.807 1.304 3.492.997.107-.775.418-1.305.762-1.604-2.665-.305-5.467-1.334-5.467-5.931 0-1.311.469-2.381 1.236-3.221-.124-.303-.535-1.524.117-3.176 0 0 1.008-.322 3.301 1.23.957-.266 1.983-.399 3.003-.404 1.02.005 2.047.138 3.006.404 2.291-1.552 3.297-1.23 3.297-1.23.653 1.653.242 2.874.118 3.176.77.84 1.235 1.911 1.235 3.221 0 4.609-2.807 5.624-5.479 5.921.43.372.823 1.102.823 2.222v3.293c0 .319.192.694.801.576 4.765-1.589 8.199-6.086 8.199-11.386 0-6.627-5.373-12-12-12z"/>
                        </svg>
                    </a>
                    <!-- linkedln -->
                    <a href="https://www.linkedin.com/in/janavi-pandole-80a7b2290" class="social-btn">
                        <svg width="16" height="16" viewBox="0 0 24 24" fill="currentColor">
                            <path d="M19 0h-14c-2.761 0-5 2.239-5 5v14c0 2.761 2.239 5 5 5h14c2.762 0 5-2.239 5-5v-14c0-2.761-2.238-5-5-5zm-11 19h-3v-11h3v11zm-1.5-12.268c-.966 0-1.75-.79-1.75-1.764s.784-1.764 1.75-1.764 1.75.79 1.75 1.764-.783 1.764-1.75 1.764zm13.5 12.268h-3v-5.604c0-3.368-4-3.113-4 0v5.604h-3v-11h3v1.765c1.396-2.586 7-2.777 7 2.476v6.759z"/>
                        </svg>
                    </a>
                    <!-- Youtube -->
                    <a href="https://www.youtube.com/@JanaviPandole" class="social-btn">▶️</a>
                    <!-- Twitter -->
                    <a href="https://x.com/JanaviPandole" class="social-btn">✖️</a>
>>>>>>> 2ed2ca1a
                </div>

                <ul class="footer-wrapper">
                    <li>
                        <h4>Our Menu</h4>
                    </li>
                    <li class="mt-one">
                        <a href="#" class="footer-link">Special</a>
                    </li>
                    <li class="mt-one">
                        <a href="#" class="footer-link">Popular</a>
                    </li>
                    <li class="mt-one">
                        <a href="#" class="footer-link">Category</a>
                    </li>
                </ul>

                <ul class="footer-wrapper">
                    <li>
                        <h4>Company</h4>
                    </li>
                    <li class="mt-one">
                        <a href="#" class="footer-link"> Why Foodie</a>
                    </li>
                    <li class="mt-one">
                        <a href="./contactUs.html" class="footer-link"> Partner with us</a>
                    </li>
                    <li class="mt-one">
                        <a href="#" class="footer-link"> About us </a>
                    </li>
                    <li class="mt-one">
                        <a href="./contactUs.html" class="footer-link"> FAQ's</a>
                    </li>
                </ul>

                <ul class="footer-wrapper">
                    <li>
                        <h4>Support</h4>
                    </li>
                    <li class="mt-one">
                        <a href="./signup.html" class="footer-link">Account</a>
                    </li>
                    <li class="mt-one">
                        <a href="./contactUs.html" class="footer-link"> Support center </a>
                    </li>
                    <li class="mt-one">
                        <a href="./contactUs.html" class="footer-link"> Feedback</a>
                    </li>
                    <li class="mt-one">
                        <a href="./contactUs.html" class="footer-link">Contacts </a>
                    </li>
                </ul>
            </div>
        </div>
    </footer>

    <a href="#home" class="back-to-top" aria-label="Back to top">
        <i class="fa-solid fa-arrow-up"></i>
    </a>

    <a href="#home" class="back-to-top" aria-label="Back to top">
        <i class="fa-solid fa-arrow-up"></i>
    </a>

    <script>
        // Theme Toggle Functionality
        function toggleTheme() {
            const html = document.documentElement;
            const currentTheme = html.getAttribute('data-theme');
            
            if (currentTheme === 'light') {
                html.removeAttribute('data-theme');
                localStorage.setItem('theme', 'dark');
            } else {
                html.setAttribute('data-theme', 'light');
                localStorage.setItem('theme', 'light');
            }
        }

        // Load saved theme on page load
    function loadTheme() 
    {
        const savedTheme = localStorage.getItem('theme');
        
        if (savedTheme === 'light') {
            document.documentElement.setAttribute('data-theme', 'light');
        }
    }

        // Initialize theme on page load
        loadTheme();

        function handleSubmit(event) {
            event.preventDefault();
            const firstName = document.getElementById('firstName').value;
            const lastName = document.getElementById('lastName').value;
            const email = document.getElementById('email').value;
            
            alert(`Thank you, ${firstName} ${lastName}! We've received your message and will respond to ${email} within 24 hours.`);
            
            // Reset form
            event.target.reset();
        }

        function toggleFaq(element) {
            // Close other FAQs
            const allFaqs = document.querySelectorAll('.faq-item');
            allFaqs.forEach(faq => {
                if (faq !== element && faq.classList.contains('active')) {
                    faq.classList.remove('active');
                }
            });
            
            // Toggle current FAQ
            element.classList.toggle('active');
        }
        // Simple dark mode sync
        if (localStorage.getItem("theme") === "dark") {
        document.documentElement.setAttribute("data-theme", "dark");
        document.body.classList.add("dark-mode");
        }

        // Optional toggle sync if you want button behavior too
        const themeToggle = document.querySelector(".theme-toggle");
        if (themeToggle) {
        themeToggle.addEventListener("click", () => {
            const currentTheme = document.documentElement.getAttribute("data-theme");
            const newTheme = currentTheme === "dark" ? "light" : "dark";
            document.documentElement.setAttribute("data-theme", newTheme);
            document.body.classList.toggle("dark-mode", newTheme === "dark");
            localStorage.setItem("theme", newTheme);
        });
        }
    </script>
    <script src="app.js"></script>

</body>
</html><|MERGE_RESOLUTION|>--- conflicted
+++ resolved
@@ -205,7 +205,7 @@
             </div>
         </div>
     </section>
-<<<<<<< HEAD
+  
 <!-- FOOTER -->
     <footer id="contacts">
         <div class="footer-container">
@@ -228,32 +228,6 @@
                             <img src="imgs/twitter.png" alt="Twitter social icon in footer">
                         </a>
                     </div>
-=======
-
-    <!-- Footer -->
-     <footer>
-        <div class="footer-content">
-            <div class="footer-section">
-                <div class="logo" style="margin-bottom: 20px;">Foodie.</div>
-                <p>We will fill your tummy with delicious food with fast delivery</p>
-                <div class="footer-social">
-                    <!-- github -->
-                    <a href="https://github.com/janavipandole" class="social-btn">
-                        <svg width="16" height="16" viewBox="0 0 24 24" fill="currentColor">
-                            <path d="M12 0c-6.626 0-12 5.373-12 12 0 5.302 3.438 9.8 8.207 11.387.599.111.793-.261.793-.577v-2.234c-3.338.726-4.033-1.416-4.033-1.416-.546-1.387-1.333-1.756-1.333-1.756-1.089-.745.083-.729.083-.729 1.205.084 1.839 1.237 1.839 1.237 1.07 1.834 2.807 1.304 3.492.997.107-.775.418-1.305.762-1.604-2.665-.305-5.467-1.334-5.467-5.931 0-1.311.469-2.381 1.236-3.221-.124-.303-.535-1.524.117-3.176 0 0 1.008-.322 3.301 1.23.957-.266 1.983-.399 3.003-.404 1.02.005 2.047.138 3.006.404 2.291-1.552 3.297-1.23 3.297-1.23.653 1.653.242 2.874.118 3.176.77.84 1.235 1.911 1.235 3.221 0 4.609-2.807 5.624-5.479 5.921.43.372.823 1.102.823 2.222v3.293c0 .319.192.694.801.576 4.765-1.589 8.199-6.086 8.199-11.386 0-6.627-5.373-12-12-12z"/>
-                        </svg>
-                    </a>
-                    <!-- linkedln -->
-                    <a href="https://www.linkedin.com/in/janavi-pandole-80a7b2290" class="social-btn">
-                        <svg width="16" height="16" viewBox="0 0 24 24" fill="currentColor">
-                            <path d="M19 0h-14c-2.761 0-5 2.239-5 5v14c0 2.761 2.239 5 5 5h14c2.762 0 5-2.239 5-5v-14c0-2.761-2.238-5-5-5zm-11 19h-3v-11h3v11zm-1.5-12.268c-.966 0-1.75-.79-1.75-1.764s.784-1.764 1.75-1.764 1.75.79 1.75 1.764-.783 1.764-1.75 1.764zm13.5 12.268h-3v-5.604c0-3.368-4-3.113-4 0v5.604h-3v-11h3v1.765c1.396-2.586 7-2.777 7 2.476v6.759z"/>
-                        </svg>
-                    </a>
-                    <!-- Youtube -->
-                    <a href="https://www.youtube.com/@JanaviPandole" class="social-btn">▶️</a>
-                    <!-- Twitter -->
-                    <a href="https://x.com/JanaviPandole" class="social-btn">✖️</a>
->>>>>>> 2ed2ca1a
                 </div>
 
                 <ul class="footer-wrapper">
