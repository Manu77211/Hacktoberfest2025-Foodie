--- conflicted
+++ resolved
@@ -11,13 +11,8 @@
     <link rel="icon" href="imgs/fabicon.png" type="image/png">
     <link rel="stylesheet" href="https://cdnjs.cloudflare.com/ajax/libs/font-awesome/7.0.0/css/all.min.css"
         integrity="sha512-DxV+EoADOkOygM4IR9yXP8Sb2qwgidEmeqAEmDKIOfPRQZOWbXCzLC6vjbZyy0vPisbH2SyW27+ddLVCN+OMzQ=="
-<<<<<<< HEAD
         crossorigin="anonymous" referrerpolicy="no-referrer">
     </head>
-=======
-        crossorigin="anonymous" referrerpolicy="no-referrer" />
-</head>
->>>>>>> 27f3e175
 
 <body>
     <!-- Header -->
