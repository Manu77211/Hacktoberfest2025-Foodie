<!DOCTYPE html>
<html lang="en">
<head>
    <meta charset="UTF-8">
    <link rel="stylesheet" href="https://cdnjs.cloudflare.com/ajax/libs/font-awesome/6.5.0/css/all.min.css">
    <meta name="viewport" content="width=device-width, initial-scale=1.0">
    <title>Foodie - Contact Us</title>
    <link rel="stylesheet" href="./style.css">
    <link rel="stylesheet" href="./contactUs.css">
    <link rel="icon" href="imgs/fabicon.png" type="image/png">
    <link rel="stylesheet" href="https://cdnjs.cloudflare.com/ajax/libs/font-awesome/7.0.0/css/all.min.css"
    integrity="sha512-DxV+EoADOkOygM4IR9yXP8Sb2qwgidEmeqAEmDKIOfPRQZOWbXCzLC6vjbZyy0vPisbH2SyW27+ddLVCN+OMzQ=="
    crossorigin="anonymous" referrerpolicy="no-referrer" 
</head>
<body>
    <!-- Header -->
    <header>
    <nav class="navbar flex between wrapper">
        <a href="index.html" class="logo">Foodie.</a>

        <!-- DESKTOP MENU -->
        <ul class="navList flex gap-3 between">
            <li><a href="index.html#home">Home</a></li>
            <li><a href="index.html#menu">Menu</a></li>
            <li><a href="index.html#services">Services</a></li>
            <li><a href="index.html#about">About us</a></li>
            <li><a href="./contactUs.html" class="active">Contact Us</a></li>
        </ul>

        <div class="desktop-action flex gap-2">
            <button class="desktop-action theme-toggle" aria-label="Toggle dark mode">
    <span class="theme-icon sun-icon"><i class="fa-solid fa-sun"></i></span>
    <span class="theme-icon moon-icon"><i class="fa-solid fa-moon"></i></span>
</button>
            <a href="#" class="cart-icon">
                <i class="fa-solid fa-bag-shopping"></i>
                <span class="cart-value">0</span>
            </a>
            <a href="./signup.html" class="btn">Sign in &nbsp;<i class="fa-solid fa-arrow-right-from-bracket"></i></a>
            <a href="#" class="hamberger">
                <i class="fa-solid fa-bars"></i>
            </a>
        </div>

        <!-- MOBILE MENU -->
        <ul class="mobile-menu">
            <li><a href="index.html#home">Home</a></li>
            <li><a href="index.html#menu">Menu</a></li>
            <li><a href="index.html#services">Services</a></li>
            <li><a href="index.html#about">About us</a></li>
            <li><a href="./contactUs.html" class="active">Contact Us</a></li>
            <li>
                <button class="theme-toggle mobile-theme-toggle" aria-label="Toggle dark mode">
                    <i class="fa-solid fa-moon"></i> <span>Dark Mode</span>
                </button>
            </li>
            <li>
                <a href="./signup.html" class="btn">Sign in &nbsp;<i class="fa-solid fa-arrow-right-from-bracket"></i></a>
            </li>
        </ul>
    </nav>
</header>

    <!-- Hero Section -->
    <section class="hero">
        <h1>Get in <span class="highlight">Touch</span></h1>
        <p>Have questions or feedback? We'd love to hear from you. Our team is here to help!</p>
    </section>

    <!-- Contact Container -->
    <div class="contact-container">
        <!-- Contact Information -->
        <div class="contact-info">
            <div class="info-card">
                <div class="info-card-header">
                    <div class="info-icon">📍</div>
                    <h3>Visit Us</h3>
                </div>
                <p>123 Food Street, Culinary District<br>Nashik, Maharashtra 422001<br>India</p>
            </div>

            <div class="info-card">
                <div class="info-card-header">
                    <div class="info-icon">📞</div>
                    <h3>Call Us</h3>
                </div>
                <p>Customer Service: <a href="tel:+911234567890">+91 12345 67890</a></p>
                <p>Orders Hotline: <a href="tel:+919876543210">+91 98765 43210</a></p>
                <p>Available: Mon-Sun, 9:00 AM - 11:00 PM</p>
            </div>

            <div class="info-card">
                <div class="info-card-header">
                    <div class="info-icon">✉️</div>
                    <h3>Email Us</h3>
                </div>
                <p>General Inquiries: <a href="mailto:hello@foodie.com">hello@foodie.com</a></p>
                <p>Support: <a href="mailto:support@foodie.com">support@foodie.com</a></p>
                <p>Partnerships: <a href="mailto:partner@foodie.com">partner@foodie.com</a></p>
            </div>

            <div class="info-card">
                <div class="info-card-header">
                    <div class="info-icon">🌐</div>
                    <h3>Follow Us</h3>
                </div>
                <p>Stay connected on social media for updates, offers, and more!</p>
                <div class="social-links">
                    <!-- Twitter -->
                    <a href="https://x.com/JanaviPandole" class="social-btn">🐦</a>
                    <!-- Github -->
                    <a href="https://github.com/janavipandole" class="social-btn">
                        <svg width="16" height="16" viewBox="0 0 24 24" fill="currentColor">
                            <path d="M12 0c-6.626 0-12 5.373-12 12 0 5.302 3.438 9.8 8.207 11.387.599.111.793-.261.793-.577v-2.234c-3.338.726-4.033-1.416-4.033-1.416-.546-1.387-1.333-1.756-1.333-1.756-1.089-.745.083-.729.083-.729 1.205.084 1.839 1.237 1.839 1.237 1.07 1.834 2.807 1.304 3.492.997.107-.775.418-1.305.762-1.604-2.665-.305-5.467-1.334-5.467-5.931 0-1.311.469-2.381 1.236-3.221-.124-.303-.535-1.524.117-3.176 0 0 1.008-.322 3.301 1.23.957-.266 1.983-.399 3.003-.404 1.02.005 2.047.138 3.006.404 2.291-1.552 3.297-1.23 3.297-1.23.653 1.653.242 2.874.118 3.176.77.84 1.235 1.911 1.235 3.221 0 4.609-2.807 5.624-5.479 5.921.43.372.823 1.102.823 2.222v3.293c0 .319.192.694.801.576 4.765-1.589 8.199-6.086 8.199-11.386 0-6.627-5.373-12-12-12z"/>
                        </svg>
                    </a>
                    <!-- LinkedIn -->
                    <a href="https://www.linkedin.com/in/janavi-pandole-80a7b2290" class="social-btn">
                        <svg width="16" height="16" viewBox="0 0 24 24" fill="currentColor">
                            <path d="M19 0h-14c-2.761 0-5 2.239-5 5v14c0 2.761 2.239 5 5 5h14c2.762 0 5-2.239 5-5v-14c0-2.761-2.238-5-5-5zm-11 19h-3v-11h3v11zm-1.5-12.268c-.966 0-1.75-.79-1.75-1.764s.784-1.764 1.75-1.764 1.75.79 1.75 1.764-.783 1.764-1.75 1.764zm13.5 12.268h-3v-5.604c0-3.368-4-3.113-4 0v5.604h-3v-11h3v1.765c1.396-2.586 7-2.777 7 2.476v6.759z"/>
                        </svg>
                    </a>
                    <!-- Youtube -->
                    <a href="https://www.youtube.com/@JanaviPandole" class="social-btn">▶️</a>
                </div>
            </div>
        </div>

        <!-- Contact Form -->
        <div class="contact-form">
            <div class="form-header">
                <h2>Send Us a Message</h2>
                <p>Fill out the form below and we'll get back to you within 24 hours</p>
            </div>

            <form onsubmit="handleSubmit(event)">
                <div class="form-row">
                    <div class="form-group">
                        <label for="firstName">First Name *</label>
                        <input type="text" id="firstName" placeholder="John" required>
                    </div>
                    <div class="form-group">
                        <label for="lastName">Last Name *</label>
                        <input type="text" id="lastName" placeholder="Doe" required>
                    </div>
                </div>

                <div class="form-row">
                    <div class="form-group">
                        <label for="email">Email Address *</label>
                        <input type="email" id="email" placeholder="your@email.com" required>
                    </div>
                    <div class="form-group">
                        <label for="phone">Phone Number</label>
                        <input type="tel" id="phone" placeholder="+91 12345 67890">
                    </div>
                </div>

                <div class="form-group">
                    <label for="subject">Subject *</label>
                    <select id="subject" required>
                        <option value="">Select a subject</option>
                        <option value="general">General Inquiry</option>
                        <option value="order">Order Issue</option>
                        <option value="feedback">Feedback</option>
                        <option value="partnership">Partnership</option>
                        <option value="complaint">Complaint</option>
                        <option value="other">Other</option>
                    </select>
                </div>

                <div class="form-group">
                    <label for="message">Message *</label>
                    <textarea id="message" placeholder="Tell us what's on your mind..." required></textarea>
                </div>

                <button type="submit" class="submit-btn">Send Message</button>
            </form>
        </div>
    </div>

    <!-- FAQ Section -->
    <section class="faq-section">
        <div class="faq-header">
            <h2>Frequently Asked Questions</h2>
            <p>Quick answers to common questions</p>
        </div>
        <div class="faq-grid">
            <div class="faq-item" onclick="toggleFaq(this)">
                <div class="faq-question">
                    What are your delivery hours?
                    <span class="faq-toggle">+</span>
                </div>
                <div class="faq-answer">
                    We deliver from 9:00 AM to 11:00 PM, seven days a week. Orders placed after 10:30 PM will be delivered the next day.
                </div>
            </div>

            <div class="faq-item" onclick="toggleFaq(this)">
                <div class="faq-question">
                    How can I track my order?
                    <span class="faq-toggle">+</span>
                </div>
                <div class="faq-answer">
                    Once your order is confirmed, you'll receive a tracking link via SMS and email. You can also track your order in real-time through our app.
                </div>
            </div>

            <div class="faq-item" onclick="toggleFaq(this)">
                <div class="faq-question">
                    What payment methods do you accept?
                    <span class="faq-toggle">+</span>
                </div>
                <div class="faq-answer">
                    We accept all major credit/debit cards, UPI, net banking, digital wallets, and cash on delivery for eligible orders.
                </div>
            </div>

            <div class="faq-item" onclick="toggleFaq(this)">
                <div class="faq-question">
                    Can I cancel or modify my order?
                    <span class="faq-toggle">+</span>
                </div>
                <div class="faq-answer">
                    You can cancel or modify your order within 5 minutes of placing it. After that, please contact our support team for assistance.
                </div>
            </div>
        </div>
    </section>
  
<!-- FOOTER -->
    <footer id="contacts">
        <div class="footer-container">
            <div class="flex wrapper gap-4">
                <div class="footer-wrapper">
                    <a href="#" class="logo">Foodie.</a>
                    <p class="mt-one">We will fill your tummy with delicious <br>
                        food with fast delivery</p>
                    <div class="media flex gap-2 mt-one">
                        <a href="https://github.com/janavipandole" class="social-media">
                            <img src="imgs/GitHub.png" alt="GitHub social icon in footer">
                        </a>
                        <a href="https://www.linkedin.com/in/janavi-pandole-80a7b2290" class="social-media linkdin">
                            <img src="imgs/linkdin.png" alt="LinkedIn social icon in footer">
                        </a>
                        <a href="https://www.youtube.com/@JanaviPandole" class="social-media">
                            <img src="imgs/youtube.png" alt="YouTube social icon in footer">
                        </a>
                        <a href="https://x.com/JanaviPandole" class="social-media">
                            <img src="imgs/twitter.png" alt="Twitter social icon in footer">
                        </a>
                    </div>
                </div>

                <ul class="footer-wrapper">
                    <li>
                        <h4>Our Menu</h4>
                    </li>
                    <li class="mt-one">
                        <a href="#" class="footer-link">Special</a>
                    </li>
                    <li class="mt-one">
                        <a href="#" class="footer-link">Popular</a>
                    </li>
                    <li class="mt-one">
                        <a href="#" class="footer-link">Category</a>
                    </li>
                </ul>

                <ul class="footer-wrapper">
                    <li>
                        <h4>Company</h4>
                    </li>
                    <li class="mt-one">
                        <a href="#" class="footer-link"> Why Foodie</a>
                    </li>
                    <li class="mt-one">
                        <a href="./contactUs.html" class="footer-link"> Partner with us</a>
                    </li>
                    <li class="mt-one">
                        <a href="#" class="footer-link"> About us </a>
                    </li>
                    <li class="mt-one">
                        <a href="./contactUs.html" class="footer-link"> FAQ's</a>
                    </li>
                </ul>

                <ul class="footer-wrapper">
                    <li>
                        <h4>Support</h4>
                    </li>
                    <li class="mt-one">
                        <a href="./signup.html" class="footer-link">Account</a>
                    </li>
                    <li class="mt-one">
                        <a href="./contactUs.html" class="footer-link"> Support center </a>
                    </li>
                    <li class="mt-one">
                        <a href="./contactUs.html" class="footer-link"> Feedback</a>
                    </li>
                    <li class="mt-one">
                        <a href="./contactUs.html" class="footer-link">Contacts </a>
                    </li>
                </ul>
            </div>
        </div>
    </footer>

<<<<<<< HEAD
    
=======
    <!-- Back to Top Button -->
<a href="#home" class="back-to-top" aria-label="Back to top">
  <i class="fa-solid fa-arrow-up"></i>
</a>
>>>>>>> 43d5040c


    <script>
    // Unified Theme Handling
    const themeToggle = document.querySelector(".theme-toggle");

function applyTheme(theme) {
    document.documentElement.setAttribute("data-theme", theme);
    localStorage.setItem("theme", theme);

    const sunIcon = document.querySelector(".theme-icon.sun-icon");
    const moonIcon = document.querySelector(".theme-icon.moon-icon");

    if (sunIcon && moonIcon) {
        // Sun shows in light mode, moon shows in dark mode
        sunIcon.style.display = theme === "light" ? "inline-block" : "none";
        moonIcon.style.display = theme === "dark" ? "inline-block" : "none";
    }
}

// Load saved theme on page load
document.addEventListener("DOMContentLoaded", () => {
    const savedTheme = localStorage.getItem("theme") || "light";
    applyTheme(savedTheme);
});

<<<<<<< HEAD
// Toggle theme on button click
if (themeToggle) {
    themeToggle.addEventListener("click", () => {
        const currentTheme = document.documentElement.getAttribute("data-theme");
        applyTheme(currentTheme === "dark" ? "light" : "dark");
    });
}
    // Handle contact form submission
    function handleSubmit(event) {
        event.preventDefault();
        const firstName = document.getElementById("firstName").value;
        const lastName = document.getElementById("lastName").value;
        const email = document.getElementById("email").value;

        alert(`Thank you, ${firstName} ${lastName}! We've received your message and will respond to ${email} within 24 hours.`);

        event.target.reset();
    }

    // Toggle FAQ items
    function toggleFaq(element) {
        const allFaqs = document.querySelectorAll(".faq-item");
        allFaqs.forEach(faq => {
            if (faq !== element && faq.classList.contains("active")) {
                faq.classList.remove("active");
            }
        });

        element.classList.toggle("active");
    }
</script>

=======
        // Initialize theme on page load
        loadTheme();

        function handleSubmit(event) {
            event.preventDefault();
            const firstName = document.getElementById('firstName').value;
            const lastName = document.getElementById('lastName').value;
            const email = document.getElementById('email').value;
            
            alert(`Thank you, ${firstName} ${lastName}! We've received your message and will respond to ${email} within 24 hours.`);
            
            // Reset form
            event.target.reset();
        }

        function toggleFaq(element) {
            // Close other FAQs
            const allFaqs = document.querySelectorAll('.faq-item');
            allFaqs.forEach(faq => {
                if (faq !== element && faq.classList.contains('active')) {
                    faq.classList.remove('active');
                }
            });
            
            // Toggle current FAQ
            element.classList.toggle('active');
        }

    // Simple dark mode sync
    if (localStorage.getItem("theme") === "dark") {
    document.documentElement.setAttribute("data-theme", "dark");
    document.body.classList.add("dark-mode");
    }

    // Optional toggle sync if you want button behavior too
    const themeToggle = document.querySelector(".theme-toggle");
    if (themeToggle) {
    themeToggle.addEventListener("click", () => {
        const currentTheme = document.documentElement.getAttribute("data-theme");
        const newTheme = currentTheme === "dark" ? "light" : "dark";
        document.documentElement.setAttribute("data-theme", newTheme);
        document.body.classList.toggle("dark-mode", newTheme === "dark");
        localStorage.setItem("theme", newTheme);
    });
    }

    const backToTop = document.querySelector('.back-to-top');

    // Show/hide button on scroll
    window.addEventListener('scroll', () => {
    if (window.scrollY > 400) {
        backToTop && backToTop.classList.add('visible');
    } else {
        backToTop && backToTop.classList.remove('visible');
    }
    });

    // Smooth scroll to top
    backToTop && backToTop.addEventListener('click', (e) => {
    e.preventDefault();
    window.scrollTo({ top: 0, behavior: 'smooth' });
    });

    </script>
    <script src="app.js"></script>
>>>>>>> 43d5040c

</body>
</html><|MERGE_RESOLUTION|>--- conflicted
+++ resolved
@@ -306,14 +306,7 @@
         </div>
     </footer>
 
-<<<<<<< HEAD
     
-=======
-    <!-- Back to Top Button -->
-<a href="#home" class="back-to-top" aria-label="Back to top">
-  <i class="fa-solid fa-arrow-up"></i>
-</a>
->>>>>>> 43d5040c
 
 
     <script>
@@ -340,7 +333,6 @@
     applyTheme(savedTheme);
 });
 
-<<<<<<< HEAD
 // Toggle theme on button click
 if (themeToggle) {
     themeToggle.addEventListener("click", () => {
@@ -373,73 +365,6 @@
     }
 </script>
 
-=======
-        // Initialize theme on page load
-        loadTheme();
-
-        function handleSubmit(event) {
-            event.preventDefault();
-            const firstName = document.getElementById('firstName').value;
-            const lastName = document.getElementById('lastName').value;
-            const email = document.getElementById('email').value;
-            
-            alert(`Thank you, ${firstName} ${lastName}! We've received your message and will respond to ${email} within 24 hours.`);
-            
-            // Reset form
-            event.target.reset();
-        }
-
-        function toggleFaq(element) {
-            // Close other FAQs
-            const allFaqs = document.querySelectorAll('.faq-item');
-            allFaqs.forEach(faq => {
-                if (faq !== element && faq.classList.contains('active')) {
-                    faq.classList.remove('active');
-                }
-            });
-            
-            // Toggle current FAQ
-            element.classList.toggle('active');
-        }
-
-    // Simple dark mode sync
-    if (localStorage.getItem("theme") === "dark") {
-    document.documentElement.setAttribute("data-theme", "dark");
-    document.body.classList.add("dark-mode");
-    }
-
-    // Optional toggle sync if you want button behavior too
-    const themeToggle = document.querySelector(".theme-toggle");
-    if (themeToggle) {
-    themeToggle.addEventListener("click", () => {
-        const currentTheme = document.documentElement.getAttribute("data-theme");
-        const newTheme = currentTheme === "dark" ? "light" : "dark";
-        document.documentElement.setAttribute("data-theme", newTheme);
-        document.body.classList.toggle("dark-mode", newTheme === "dark");
-        localStorage.setItem("theme", newTheme);
-    });
-    }
-
-    const backToTop = document.querySelector('.back-to-top');
-
-    // Show/hide button on scroll
-    window.addEventListener('scroll', () => {
-    if (window.scrollY > 400) {
-        backToTop && backToTop.classList.add('visible');
-    } else {
-        backToTop && backToTop.classList.remove('visible');
-    }
-    });
-
-    // Smooth scroll to top
-    backToTop && backToTop.addEventListener('click', (e) => {
-    e.preventDefault();
-    window.scrollTo({ top: 0, behavior: 'smooth' });
-    });
-
-    </script>
-    <script src="app.js"></script>
->>>>>>> 43d5040c
 
 </body>
 </html>