[
  {
    "id": 1,
    "name": "Ultimate Double Cheddar Burger",
    "price": "99",
    "image": "imgs/burger.png",
    "description": "A juicy double patty loaded with melted cheddar, crisp lettuce, and tangy sauce for the ultimate burger experience."
  },
  {
    "id": 2,
    "name": "Fiery Chicken Wrap Delight",
    "price": "100",
    "image": "imgs/chicken-roll.png",
    "description": "Spicy grilled chicken wrapped with fresh veggies and creamy dressing in a warm tortilla."
  },
  {
    "id": 3,
    "name": "Crispy Southern Fried Chicken",
    "price": "99",
    "image": "imgs/fried-chicken.png",
    "description": "Golden-fried chicken pieces seasoned with southern spices for that perfect crunch and juiciness."
  },
  {
    "id": 4,
    "name": "Wood-Fired Margherita Pizza",
    "price": "299",
    "image": "imgs/pizza.png",
    "description": "Classic Italian pizza baked to perfection with wood-fired crust, rich tomato sauce, and gooey mozzarella."
  },
  {
    "id": 5,
    "name": "Triple-Layer Spicy Lasagna",
    "price": "299",
    "image": "imgs/lasagna.png",
    "description": "A fiery twist on classic lasagna, layered with spicy tomato sauce, creamy béchamel, and melted cheese."
  },
  {
    "id": 6,
    "name": "Loaded Italian Deli Sandwich",
    "price": "169",
    "image": "imgs/sandwich.png",
    "description": "A hearty sandwich packed with smoked meats, crisp veggies, and zesty Italian dressing."
  },
  {
    "id": 7,
    "name": "Garlic-Herb Spaghetti Bowl",
    "price": "200",
    "image": "imgs/spaghetti.png",
    "description": "Al dente spaghetti tossed in aromatic garlic butter sauce with a hint of herbs and spice."
  },
  {
    "id": 8,
    "name": "Golden Veggie Spring Rolls",
    "price": "50",
    "image": "imgs/spring-roll.png",
    "description": "Crispy rolls filled with seasoned vegetables, served with a tangy dipping sauce."
  },
<<<<<<< HEAD
  { "id": 9,
    "name": "Paneer Tikka Masala",
=======
  {
    "id": 9,
    "name": "Panner Tikka",
>>>>>>> ad257b47
    "price": "$2.40",
    "image": "imgs/panner-tikka.png",
    "description": "Char-grilled paneer cubes marinated in spiced yogurt, served with mint chutney."
  },
  {
    "id": 10,
    "name": "Thai Basil Noodles",
    "price": "$2.16",
    "image": "imgs/thai-basil-noodles.png",
    "description": "Stir-fried noodles infused with Thai basil, crunchy vegetables, and a savory soy-chili glaze."
  },
  {
    "id": 11,
    "name": "Chocolate Lava Cake",
    "price": "$1.79",
    "image": "imgs/chocolate-lava-cake.png",
    "description": "A warm, gooey-centered chocolate cake that melts in your mouth with every bite."
  },
  {
    "id": 12,
    "name": "Mango Smoothie",
<<<<<<< HEAD
    "price":"$1.19",
    "image": "imgs/mango-smoothie.png"
  },{
    "id": 13,
    "name": "Spicy Tuna Sushi Roll",
    "price": "$12.50",
    "image": "imgs/sushi.png"
  },
  {
    "id": 14,
    "name": "Classic Beef Tacos",
    "price": "$8.99",
    "image": "imgs/tacos.png"
  },
  {
    "id": 16,
    "name": "Hyderabadi Chicken Biryani",
    "price": "$10.50",
    "image": "imgs/biryani.png"
  },
  {
    "id": 17,
    "name": "Steamed Pork Dim Sum",
    "price": "$6.80",
    "image": "imgs/dim-sum.png"
  },
  {
    "id": 18,
    "name": "Fresh Greek Salad",
    "price": "$7.99",
    "image": "imgs/greek-salad.png"
  },
  {
    "id": 19,
    "name": "Lemon Herb Grilled Salmon",
    "price": "$14.99",
    "image": "imgs/salmon.png"
  },
  {
    "id": 20,
    "name": "Fluffy Buttermilk Pancakes",
    "price": "$6.49",
    "image": "imgs/pancakes.png"
  },
  {
    "id": 21,
    "name": "Vietnamese Pho Beef Noodle Soup",
    "price": "$9.75",
    "image": "imgs/pho.png"
=======
    "price": "$1.19",
    "image": "imgs/mango-smoothie.png",
    "description": "A creamy, tropical blend of ripe mangoes and chilled milk for a refreshing treat."
>>>>>>> ad257b47
  }
]<|MERGE_RESOLUTION|>--- conflicted
+++ resolved
@@ -55,14 +55,8 @@
     "image": "imgs/spring-roll.png",
     "description": "Crispy rolls filled with seasoned vegetables, served with a tangy dipping sauce."
   },
-<<<<<<< HEAD
   { "id": 9,
     "name": "Paneer Tikka Masala",
-=======
-  {
-    "id": 9,
-    "name": "Panner Tikka",
->>>>>>> ad257b47
     "price": "$2.40",
     "image": "imgs/panner-tikka.png",
     "description": "Char-grilled paneer cubes marinated in spiced yogurt, served with mint chutney."
@@ -84,7 +78,6 @@
   {
     "id": 12,
     "name": "Mango Smoothie",
-<<<<<<< HEAD
     "price":"$1.19",
     "image": "imgs/mango-smoothie.png"
   },{
@@ -134,10 +127,5 @@
     "name": "Vietnamese Pho Beef Noodle Soup",
     "price": "$9.75",
     "image": "imgs/pho.png"
-=======
-    "price": "$1.19",
-    "image": "imgs/mango-smoothie.png",
-    "description": "A creamy, tropical blend of ripe mangoes and chilled milk for a refreshing treat."
->>>>>>> ad257b47
   }
 ]