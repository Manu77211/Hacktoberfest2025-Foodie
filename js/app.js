--- conflicted
+++ resolved
@@ -184,13 +184,10 @@
     }));
 
     sessionStorage.setItem('checkoutCart', JSON.stringify(checkoutData));
-<<<<<<< HEAD
     window.location.href = 'checkout.html';
-=======
     
     // Redirect to checkout page
     window.location.href = '../HTML/checkout.html';
->>>>>>> bb49cd5c
 });
 
 // ===== RENDER PRODUCT CARDS =====
