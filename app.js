--- conflicted
+++ resolved
@@ -293,7 +293,6 @@
 modalClose.onclick = () => modal.style.display = "none";
 window.onclick = (e) => { if (e.target === modal) modal.style.display = "none"; };
 document.addEventListener("keydown", e => { if (e.key === "Escape") modal.style.display = "none"; });
-<<<<<<< HEAD
 
 // Theme toggle script
 const themeToggle = document.querySelectorAll('.theme-toggle');
@@ -302,7 +301,7 @@
     document.documentElement.toggleAttribute('data-theme', 'dark');
   });
 });
-=======
+
 const themeToggle = document.getElementById('theme-toggle');
 const body = document.body;
 
@@ -325,5 +324,4 @@
   localStorage.setItem('theme', isDarkMode ? 'dark' : 'light');
 });
 
-// initApp();
->>>>>>> e7d26d75
+// initApp();