<!DOCTYPE html>
<html lang="en">

<head>
    <meta charset="UTF-8">
    <meta name="viewport" content="width=device-width, initial-scale=1.0">
    <title>Foodie</title>

    <!-- Discription -->
    <meta name="description"
        content="Experience fast, reliable food delivery with a personalized touch. Our app combines advanced algorithms with vibrant design to bring delicious meals right to your door.">

    <!-- Fabicon -->
    <link rel="icon" href="imgs/fabicon.png" type="image/png">

    <!-- CSS link -->
    <link rel="stylesheet" href="style.css">

    <!-- icon -->
    <link rel="stylesheet" href="https://cdnjs.cloudflare.com/ajax/libs/font-awesome/7.0.0/css/all.min.css"
        integrity="sha512-DxV+EoADOkOygM4IR9yXP8Sb2qwgidEmeqAEmDKIOfPRQZOWbXCzLC6vjbZyy0vPisbH2SyW27+ddLVCN+OMzQ=="
        crossorigin="anonymous" referrerpolicy="no-referrer" />

    <!-- swiper js cdn -->
    <link rel="stylesheet" href="https://cdn.jsdelivr.net/npm/swiper@11/swiper-bundle.min.css" />

</head>

<body>
    <!-- HEADER -->
    <header>
        <nav class="navbar flex between wrapper">
            <a href="#" class="logo">Foodie.</a>

            <!-- DESKTOP MENU -->
            <ul class="navList flex gap-3 between">
                <li>
                    <a href="#home">Home</a>
                </li>
                <li>
                    <a href="#menu">Menu</a>
                </li>
                <li>
<<<<<<< HEAD
                    <a href="#services">Serivce</a>
=======
                    <a href="#">Service</a>
>>>>>>> f0bee884
                </li>
                <li>
                    <a href="#about">About us</a>
                </li>
                <li>
                    <a href="#contacts">Contacts</a>
                </li>
            </ul>
            <div class="desktop-action flex gap-2">
                <a href="#" class="cart-icon">
                    <i class="fa-solid fa-bag-shopping"></i>
                    <span class="cart-value">0</span>
                </a>

                <a href="#" class="btn">Sign in
                    &nbsp;
                    <i class="fa-solid fa-arrow-right-from-bracket"></i>
                </a>

                <a href="#" class="hamberger">
                    <i class="fa-solid fa-bars"></i>
                </a>

            </div>
            <!-- MOBILE MENU -->
            <ul class="mobile-menu">
                <li>
                    <a href="#home">Home</a>
                </li>
                <li>
                    <a href="#menu">Menu</a>
                </li>
                <li>
<<<<<<< HEAD
                    <a href="#services">Serivce</a>
=======
                    <a href="#">Service</a>
>>>>>>> f0bee884
                </li>
                <li>
                    <a href="#about">About us</a>
                </li>
                <li>
                    <a href="#contacts">Contacts</a>
                </li>
                <li>
                    <a href="#" class="btn">Sign in
                        &nbsp;
                        <i class="fa-solid fa-arrow-right-from-bracket"></i>
                    </a>
                </li>
            </ul>
        </nav>
    </header>

    <!-- SECTION -->
    <main>
        <!-- HERO SECTION -->
        <section id="home">
            <div class="hero-section flex wrapper">
                <div class="content">
                    <h1>Enjoy Your delicious <span>Food</span> </h1>
                    <p class="para">We will fill your tummy with delicious <br>
                        food with fast delivery</p>
                    <div class="flex gap-2">
                        <a href="#" class="place-order-btn btn">Order now</a>

                        <div class="media flex gap-2">
                            <a href="https://github.com/janavipandole" class="social-media">
                                <img src="imgs/GitHub.png" alt="">
                            </a>
                            <a href="https://www.linkedin.com/in/janavi-pandole-80a7b2290" class="social-media linkdin">
                                <img src="imgs/linkdin.png" alt="">
                            </a>
                            <a href="https://www.youtube.com/@JanaviPandole" class="social-media">
                                <img src="imgs/youtube.png" alt="">
                            </a>
                            <a href="https://x.com/JanaviPandole" class="social-media">
                                <img src="imgs/twitter.png" alt="">
                            </a>
                        </div>
                    </div>
                </div>
                <div class="image-container">
                    <img src="imgs/delivery-boy.png">
                </div>
            </div>
        </section>

        <!-- SECTION 01 -->
        <section id="services">
            <div class="wrapper p-top">
                <div class="text-center">
                    <h5>Our Services</h5>
                    <h2>How does it work?</h2>
                </div>

                <div class="flex text-center gap-4 mt-4">
                    <div class="srevice-card">
                        <div class="image-container">
                            <img src="imgs/easy-to-order.png" alt="">
                        </div>
                        <h3>Easy to Order</h3>
                        <p>You only need a few steps in ordering food.</p>
                    </div>

                    <div class="srevice-card">
                        <div class="image-container">
                            <img src="imgs/fast-delivery.png" alt="">
                        </div>
                        <h3>Fast delivery</h3>
                        <p>Delivery that is always ontime even faster.</p>
                    </div>

                    <div class="srevice-card">
                        <div class="image-container">
                            <img src="imgs/best-quality.png" alt="">
                        </div>
                        <h3>Best quality</h3>
                        <p>Not only fast for us in quality is also number one.</p>
                    </div>
                </div>
            </div>
        </section>

        <!-- SECTION 02 -->
        <section id="menu">
            <div class="wrapper p-top mt-4 text-center">
                <div class="text-center">
                    <h5>Our menu</h5>
                    <h2>The Most Popular</h2>
                </div>

                <div class="card-list flex mt-4 gap-3">
                    <!-- <div class="order-card">
                    </div> -->
                </div>

                <!-- CART TAB -->
                <div class="cart-tab">
                    <h4>Your Cart</h4>

                    <div class="cart-list">
                        <!-- <div class="item">
                            <div class="images-container">
                                <img src="imgs/chicken-roll.png">
                            </div>

                            <div>
                                <h4>Double Beef Bureger</h4>
                                <h4 class="item-total">$200</h4>
                            </div>

                            <div class="flex">
                                <a href="#" class="quatity-btn"><i class="fa-solid fa-minus"></i></a>
                                <h4 class="quatity-value">1</h4>
                                <a href="#" class="quatity-btn"><i class="fa-solid fa-plus"></i></a>
                            </div>
                        </div> -->
                    </div>

                    <div class="total-container">
                        <h4>Total : </h4>
                        <h4 class="cart-total">$ 0.00</h4>
                    </div>
                    <div class="btn-container flex gap-2">
                        <a href="#" class="btn close-btn">Close</a>
                        <a href="#" class="btn check-out">Checkout</a>
                    </div>
                </div>
            </div>
        </section>

        <!-- SECTION 03 -->
        <section>
            <div class="wrapper p-top flex gap-3">
                <div class="image-container">
                    <img src="imgs/delivery-boy-with-phone.png">
                </div>
                <div class="review-container">
                    <h5>Our reviews</h5>
                    <h2>what they say</h2>
                    <div class="swiper mySwiper">
                        <div class="swiper-wrapper">
                            <div class="swiper-slide">
                                <div class="flex gap-3 mt-4">
                                    <div class="profile">
                                        <img src="imgs/profile1.jpeg">
                                    </div>
                                    <div class="">
                                        <h4>Guy Hawkins</h4>
                                        <div class="star mt-half">
                                            <i class="fa-solid fa-star" style="color: #FFD43B;"></i>
                                            <i class="fa-solid fa-star" style="color: #FFD43B;"></i>
                                            <i class="fa-solid fa-star" style="color: #FFD43B;"></i>
                                            <i class="fa-solid fa-star" style="color: #FFD43B;"></i>
                                            <i class="fa-solid fa-star" style="color: #FFD43B;"></i>
                                        </div>
                                    </div>
                                </div>
                                <p class="para">Foodie is the best! Besides the many delicious meals, the service is
                                    excellent—especially the fast delivery. I highly recommend Foodie to you.
                                </p>
                            </div>

                            <div class="swiper-slide">
                                <div class="flex gap-3 mt-4">
                                    <div class="profile">
                                        <img src="imgs/profile2.jpeg">
                                    </div>
                                    <div class="">
                                        <h4>Sophia Anderson</h4>
                                        <div class="star mt-half">
                                            <i class="fa-solid fa-star" style="color: #FFD43B;"></i>
                                            <i class="fa-solid fa-star" style="color: #FFD43B;"></i>
                                            <i class="fa-solid fa-star" style="color: #FFD43B;"></i>
                                            <i class="fa-solid fa-star" style="color: #FFD43B;"></i>
                                            <i class="fa-solid fa-star" style="color: #FFD43B;"></i>
                                        </div>
                                    </div>
                                </div>
                                <p class="para">Fresh ingredients, a creative menu, and warm service
                                    make this spot a hidden gem. Perfect from casual dinners or special nights out.
                                    Truly a foodie's paradise!
                                </p>
                            </div>

                            <div class="swiper-slide">
                                <div class="flex gap-3 mt-4">
                                    <div class="profile">
                                        <img src="imgs/profile3.jpeg">
                                    </div>
                                    <div class="">
                                        <h4>Olivia Smith</h4>
                                        <div class="star mt-half">
                                            <i class="fa-solid fa-star" style="color: #FFD43B;"></i>
                                            <i class="fa-solid fa-star" style="color: #FFD43B;"></i>
                                            <i class="fa-solid fa-star" style="color: #FFD43B;"></i>
                                            <i class="fa-solid fa-star" style="color: #FFD43B;"></i>
                                            <i class="fa-solid fa-star" style="color: #FFD43B;"></i>
                                        </div>
                                    </div>
                                </div>
                                <p class="para">Delicious dishes, cozy ambiance, and exceptional service. A must-visit
                                    for food lovers seeking bold flavors and unforgettable dining experiences. Highly
                                    recommended—every bite delights!
                                </p>
                            </div>
                        </div>
                        <div class="flex between mt-4">
                            <a href="#" class="arrow"><i class="fa-solid fa-arrow-left"></i></a>
                            <a href="#" class="arrow"><i class="fa-solid fa-arrow-right"></i></a>
                        </div>
                    </div>
                </div>
            </div>
        </section>

        <!-- SECTION 04 -->
        <section id="about">
            <div class="wrapper p-top ">
                <div class="app-container flex gap-3">
                    <div class="app-image">
                        <img src="imgs/mobile-app.png">
                    </div>
                    <div class="content">
                        <h5>Our Application</h5>
                        <h2>Simple way to <br> order your food</h2>
                        <p class="para">Discover food wherever and whernever <br>and get your food delivery quickly</p>
                        <a href="#" class="btn">Get The App</a>
                    </div>
                </div>
            </div>
        </section>

        <!-- SECTION 05 -->
        <section>
            <div class="wrapper p-top">
                <div class="text-center">
                    <h5>Our Subscribe</h5>
                    <h2>Subscribe to Our newsletter</h2>
                    <p class="para m-auto">We recommend you to Subscribe our newsletter,
                        drop you email below to get daily update about us.</p>

                    <label class="input-container flex">
                        <input type="email" name="email" , id="email" placeholder="Enter your email address"
                            autocomplete="off">
                        <a href="#" class="btn">Subscribe</a>
                    </label>
                </div>
            </div>
        </section>
    </main>

    <!-- FOOTER -->
    <footer id="contacts">
        <div class="footer-container">
            <div class="flex wrapper gap-4">
                <div class="footer-wrapper">
                    <a href="#" class="logo">Foodie.</a>
                    <p class="mt-one">We will fill you tummy with delicious <br>
                        food with fast delivery</p>
                    <div class="media flex gap-2 mt-one">
                        <a href="https://github.com/janavipandole" class="social-media">
                            <img src="imgs/GitHub.png" alt="">
                        </a>
                        <a href="https://www.linkedin.com/in/janavi-pandole-80a7b2290" class="social-media linkdin">
                            <img src="imgs/linkdin.png" alt="">
                        </a>
                        <a href="https://www.youtube.com/@JanaviPandole" class="social-media">
                            <img src="imgs/youtube.png" alt="">
                        </a>
                        <a href="https://x.com/JanaviPandole" class="social-media">
                            <img src="imgs/twitter.png" alt="">
                        </a>
                    </div>
                </div>

                <ul class="footer-wrapper">
                    <li>
                        <h4>Our Menu</h4>
                    </li>
                    <li class="mt-one">
                        <a href="#" class="footer-link">Special</a>
                    </li>
                    <li class="mt-one">
                        <a href="#" class="footer-link">Popular</a>
                    </li>
                    <li class="mt-one">
                        <a href="#" class="footer-link">Category</a>
                    </li>
                </ul>

                <ul class="footer-wrapper">
                    <li>
                        <h4>Company</h4>
                    </li>
                    <li class="mt-one">
                        <a href="#" class="footer-link"> Why Foodie</a>
                    </li>
                    <li class="mt-one">
                        <a href="#" class="footer-link"> Partner with us</a>
                    </li>
                    <li class="mt-one">
                        <a href="#" class="footer-link"> About us </a>
                    </li>
                    <li class="mt-one">
                        <a href="#" class="footer-link"> FAQ's</a>
                    </li>
                </ul>

                <ul class="footer-wrapper">
                    <li>
                        <h4>Support</h4>
                    </li>
                    <li class="mt-one">
                        <a href="#" class="footer-link">Account</a>
                    </li>
                    <li class="mt-one">
                        <a href="#" class="footer-link"> Support center </a>
                    </li>
                    <li class="mt-one">
                        <a href="#" class="footer-link"> Feedback</a>
                    </li>
                    <li class="mt-one">
                        <a href="#" class="footer-link">Contacts </a>
                    </li>
                </ul>
            </div>
        </div>
    </footer>


    <!-- swiper js -->
    <script src="https://cdn.jsdelivr.net/npm/swiper@11/swiper-bundle.min.js"></script>

    <!-- app js -->
    <script src="app.js"></script>


</body>


</html><|MERGE_RESOLUTION|>--- conflicted
+++ resolved
@@ -41,11 +41,7 @@
                     <a href="#menu">Menu</a>
                 </li>
                 <li>
-<<<<<<< HEAD
                     <a href="#services">Serivce</a>
-=======
-                    <a href="#">Service</a>
->>>>>>> f0bee884
                 </li>
                 <li>
                     <a href="#about">About us</a>
@@ -79,11 +75,7 @@
                     <a href="#menu">Menu</a>
                 </li>
                 <li>
-<<<<<<< HEAD
                     <a href="#services">Serivce</a>
-=======
-                    <a href="#">Service</a>
->>>>>>> f0bee884
                 </li>
                 <li>
                     <a href="#about">About us</a>
