        * {
            margin: 0;
            padding: 0;
            box-sizing: border-box;
        }

        :root {
            --bg-primary: #1a1a1a;
            --bg-secondary: #2a2a2a;
            --bg-tertiary: #3a3a3a;
            --bg-hover: #404040;
            --text-primary: #ffffff;
            --text-secondary: #aaaaaa;
            --text-tertiary: #666666;
            --accent-primary: #f4b400;
            --accent-secondary: #e89800;
            --border-color: #3a3a3a;
            --shadow: rgba(0, 0, 0, 0.3);
        }

        [data-theme="light"] {
            --bg-primary: #f5f5f5;
            --bg-secondary: #ffffff;
            --bg-tertiary: #e8e8e8;
            --bg-hover: #f0f0f0;
            --text-primary: #2a2a2a;
            --text-secondary: #555555;
            --text-tertiary: #888888;
            --accent-primary: #f4b400;
            --accent-secondary: #e89800;
            --border-color: #e0e0e0;
            --shadow: rgba(0, 0, 0, 0.1);
        }

        body {
            font-family: 'Segoe UI', Tahoma, Geneva, Verdana, sans-serif;
            background: var(--bg-primary);
            color: var(--text-primary);
            transition: background-color 0.3s ease, color 0.3s ease;
        }

        /* Header Styles */
        header {
            background: var(--bg-secondary);
            padding: 20px 0;
            position: sticky;
            top: 0;
            z-index: 1000;
            box-shadow: 0 2px 10px var(--shadow);
            transition: background-color 0.3s ease;
        }

        nav {
            max-width: 1400px;
            margin: 0 auto;
            padding: 0 40px;
            display: flex;
            justify-content: space-between;
            align-items: center;
        }

        .logo {
            font-size: 32px;
            font-weight: bold;
            color: var(--accent-primary);
        }

        .nav-links {
            display: flex;
            gap: 40px;
            list-style: none;
        }

        .nav-links a {
            color: var(--text-secondary);
            text-decoration: none;
            font-size: 16px;
            transition: color 0.3s ease;
            position: relative;
        }

        .nav-links a:hover {
            color: var(--accent-primary);
        }

        .nav-links a.active {
            color: var(--accent-primary);
        }

        .nav-links a.active::after {
            content: '';
            position: absolute;
            bottom: -5px;
            left: 0;
            width: 100%;
            height: 2px;
            background: var(--accent-primary);
        }

        .nav-right {
            display: flex;
            align-items: center;
            gap: 20px;
        }

        .icon-btn {
            background: none;
            border: none;
            color: var(--text-secondary);
            font-size: 20px;
            cursor: pointer;
            transition: color 0.3s ease, transform 0.3s ease;
            position: relative;
            padding: 8px;
            border-radius: 8px;
        }

        .icon-btn:hover {
            color: var(--accent-primary);
            background: var(--bg-tertiary);
            transform: scale(1.1);
        }

        /* dark and light Theme  */
        .theme-toggle {
            position: relative;
            overflow: hidden;
        }

        .theme-icon-wrapper {
            position: relative;
            width: 24px;
            height: 24px;
            display: flex;
            align-items: center;
            justify-content: center;
        }

        .theme-icon {
            position: absolute;
            font-size: 20px;
            transition: all 0.5s cubic-bezier(0.4, 0, 0.2, 1);
        }

        .sun-icon {
            transform: translateY(0) rotate(0deg);
            opacity: 0;
        }

        .moon-icon {
            transform: translateY(0) rotate(0deg);
            opacity: 1;
        }

        [data-theme="light"] .sun-icon {
            transform: translateY(0) rotate(360deg);
            opacity: 1;
        }

        [data-theme="light"] .moon-icon {
            transform: translateY(50px) rotate(-360deg);
            opacity: 0;
        }

        body {
            transition: background-color 0.5s cubic-bezier(0.4, 0, 0.2, 1), 
                        color 0.5s cubic-bezier(0.4, 0, 0.2, 1);
        }

        * {
            transition: background-color 0.5s cubic-bezier(0.4, 0, 0.2, 1), 
                        border-color 0.5s cubic-bezier(0.4, 0, 0.2, 1),
                        color 0.5s cubic-bezier(0.4, 0, 0.2, 1);
        }

        /* Smooth transition for all themed elements */
        header, .hero, .info-card, .contact-form, .faq-item, footer,
        input, select, textarea, .social-btn, .map-container
        {
            transition: background-color 0.5s cubic-bezier(0.4, 0, 0.2, 1), 
                        border-color 0.5s cubic-bezier(0.4, 0, 0.2, 1),
                        color 0.5s cubic-bezier(0.4, 0, 0.2, 1),
                        transform 0.3s ease;
        }


        .cart-badge {
            position: absolute;
            top: 2px;
            right: 2px;
            background: var(--accent-primary);
            color: var(--bg-secondary);
            font-size: 11px;
            font-weight: bold;
            width: 18px;
            height: 18px;
            border-radius: 50%;
            display: flex;
            align-items: center;
            justify-content: center;
        }

        .sign-in-btn {
            background: linear-gradient(135deg, var(--accent-primary) 0%, var(--accent-secondary) 100%);
            color: var(--bg-secondary);
            padding: 10px 25px;
            border-radius: 25px;
            text-decoration: none;
            font-weight: 600;
            transition: all 0.3s ease;
        }

        .sign-in-btn:hover {
            transform: translateY(-2px);
            box-shadow: 0 5px 15px rgba(244, 180, 0, 0.3);
        }

        /* Hero Section */
        .hero {
            background: var(--bg-secondary);
            padding: 80px 40px;
            text-align: center;
            transition: background-color 0.3s ease;
        }

        .hero h1 {
            font-size: 48px;
            margin-bottom: 15px;
            color: var(--text-primary);
        }

        .hero .highlight {
            color: var(--accent-primary);
        }

        .hero p {
            font-size: 18px;
            color: var(--text-secondary);
            max-width: 600px;
            margin: 0 auto;
        }

        /* Main Content */
        .contact-container {
            max-width: 1400px;
            margin: 80px auto;
            padding: 0 40px;
            display: grid;
            grid-template-columns: 1fr 1fr;
            gap: 60px;
        }

        /* Contact Info Cards */
        .contact-info {
            display: flex;
            flex-direction: column;
            gap: 30px;
        }

        .info-card {
            background: var(--bg-secondary);
            padding: 30px;
            border-radius: 15px;
            border: 2px solid var(--border-color);
            transition: all 0.3s ease;
        }

        .info-card:hover {
            border-color: var(--accent-primary);
            transform: translateY(-5px);
            box-shadow: 0 10px 30px var(--shadow);
        }

        .info-card-header {
            display: flex;
            align-items: center;
            gap: 15px;
            margin-bottom: 15px;
        }

        .info-icon {
            width: 50px;
            height: 50px;
            background: linear-gradient(135deg, var(--accent-primary) 0%, var(--accent-secondary) 100%);
            border-radius: 12px;
            display: flex;
            align-items: center;
            justify-content: center;
            font-size: 24px;
        }

        .info-card h3 {
            font-size: 20px;
            color: var(--text-primary);
        }

        .info-card p {
            color: var(--text-secondary);
            line-height: 1.6;
            margin-bottom: 10px;
        }

        .info-card a {
            color: var(--accent-primary);
            text-decoration: none;
            transition: color 0.3s ease;
        }

        .info-card a:hover {
            color: var(--accent-secondary);
        }

        .social-links {
            display: flex;
            gap: 15px;
            margin-top: 15px;
        }

        .social-btn {
            width: 40px;
            height: 40px;
            background: var(--bg-tertiary);
            border-radius: 10px;
            display: flex;
            align-items: center;
            justify-content: center;
            color: var(--text-secondary);
            text-decoration: none;
            transition: all 0.3s ease;
            font-size: 18px;
        }

        .social-btn:hover {
            background: var(--accent-primary);
            color: var(--bg-secondary);
            transform: translateY(-3px);
        }

        .map-container {
            background: var(--bg-secondary);
            border-radius: 15px;
            overflow: hidden;
            height: 300px;
            border: 2px solid var(--border-color);
            transition: all 0.3s ease;
        }

        .map-placeholder {
            width: 100%;
            height: 100%;
            display: flex;
            align-items: center;
            justify-content: center;
            background: linear-gradient(135deg, var(--bg-tertiary) 0%, var(--bg-secondary) 100%);
            font-size: 48px;
        }

        /* Contact Form */
        .contact-form {
            background: var(--bg-secondary);
            padding: 40px;
            border-radius: 15px;
            border: 2px solid var(--border-color);
            transition: all 0.3s ease;
        }

        .form-header {
            margin-bottom: 30px;
        }

        .form-header h2 {
            font-size: 28px;
            margin-bottom: 10px;
            color: var(--text-primary);
        }

        .form-header p {
            color: var(--text-secondary);
            font-size: 14px;
        }

        .form-group {
            margin-bottom: 20px;
        }

        .form-row {
            display: grid;
            grid-template-columns: 1fr 1fr;
            gap: 20px;
        }

        label {
            display: block;
            color: var(--text-secondary);
            margin-bottom: 8px;
            font-size: 14px;
            font-weight: 500;
        }

        input, select, textarea {
            width: 100%;
            padding: 14px 18px;
            background: var(--bg-tertiary);
            border: 2px solid var(--border-color);
            border-radius: 10px;
            color: var(--text-primary);
            font-size: 15px;
            font-family: inherit;
            transition: all 0.3s ease;
        }

        input:focus, select:focus, textarea:focus {
            outline: none;
            border-color: var(--accent-primary);
            background: var(--bg-hover);
        }

        input::placeholder, textarea::placeholder {
            color: var(--text-tertiary);
        }

        textarea {
            resize: vertical;
            min-height: 120px;
        }

        select {
            cursor: pointer;
        }

        .submit-btn {
            width: 100%;
            padding: 16px;
            background: linear-gradient(135deg, var(--accent-primary) 0%, var(--accent-secondary) 100%);
            border: none;
            border-radius: 10px;
            color: var(--bg-secondary);
            font-size: 16px;
            font-weight: 600;
            cursor: pointer;
            transition: all 0.3s ease;
            margin-top: 10px;
        }

        .submit-btn:hover {
            transform: translateY(-2px);
            box-shadow: 0 10px 25px rgba(244, 180, 0, 0.3);
        }

        .submit-btn:active {
            transform: translateY(0);
        }

        /* FAQ Section */
        .faq-section {
            max-width: 1400px;
            margin: 80px auto;
            padding: 0 40px;
        }

        .faq-header {
            text-align: center;
            margin-bottom: 50px;
        }

        .faq-header h2 {
            font-size: 36px;
            margin-bottom: 10px;
        }

        .faq-header p {
            color: var(--text-secondary);
        }

        .faq-grid {
            display: grid;
            grid-template-columns: repeat(2, 1fr);
            gap: 20px;
        }

        .faq-item {
            background: var(--bg-secondary);
            padding: 25px;
            border-radius: 15px;
            border: 2px solid var(--border-color);
            cursor: pointer;
            transition: all 0.3s ease;
        }

        .faq-item:hover {
            border-color: var(--accent-primary);
        }

        .faq-question {
            display: flex;
            justify-content: space-between;
            align-items: center;
            font-weight: 600;
            color: var(--text-primary);
            margin-bottom: 10px;
        }

        .faq-answer {
            color: var(--text-secondary);
            line-height: 1.6;
            display: none;
        }

        .faq-item.active .faq-answer {
            display: block;
            animation: fadeIn 0.3s ease;
        }

        @keyframes fadeIn {
            from { opacity: 0; transform: translateY(-10px); }
            to { opacity: 1; transform: translateY(0); }
        }

        .faq-toggle {
            color: var(--accent-primary);
            font-size: 20px;
            transition: transform 0.3s ease;
        }

        .faq-item.active .faq-toggle {
            transform: rotate(45deg);
        }

<<<<<<< HEAD
=======
        /* Footer */
        footer {
            background: var(--bg-secondary);
            padding: 60px 40px 30px;
            margin-top: 100px;
            border-top: 1px solid var(--border-color);
            transition: all 0.3s ease;
        }

        .footer-content {
            max-width: 1400px;
            margin: 0 auto;
            display: grid;
            grid-template-columns: 2fr 1fr 1fr 1fr;
            gap: 60px;
            margin-bottom: 40px;
        }

        .footer-section h3 {
            color: var(--text-primary);
            margin-bottom: 20px;
            font-size: 18px;
        }

        .footer-section p {
            color: var(--text-secondary);
            line-height: 1.6;
            margin-bottom: 20px;
        }

        .footer-links {
            list-style: none;
        }

        .footer-links li {
            margin-bottom: 12px;
        }

        .footer-links a {
            color: var(--text-secondary);
            text-decoration: none;
            transition: color 0.3s ease;
        }

        .footer-links a:hover {
            color: var(--accent-primary);
        }

        .footer-social {
            display: flex;
            gap: 12px;
        }

        .footer-bottom {
            max-width: 1400px;
            margin: 0 auto;
            padding-top: 30px;
            border-top: 1px solid var(--border-color);
            text-align: center;
            color: var(--text-tertiary);
            font-size: 14px;
        }
>>>>>>> 2ed2ca1a

        /* Mobile Menu */
        .mobile-menu-btn {
            display: none;
            background: none;
            border: none;
            color: var(--text-secondary);
            font-size: 24px;
            cursor: pointer;
        }

        /* Responsive Design */
        @media (max-width: 1024px) {
            .contact-container {
                grid-template-columns: 1fr;
                gap: 40px;
            }

            .faq-grid {
                grid-template-columns: 1fr;
            }
        }

        @media (max-width: 768px) {
            .mobile-menu-btn {
                display: block;
            }

            .nav-links {
                display: none;
            }

            .hero h1 {
                font-size: 32px;
            }

            .form-row {
                grid-template-columns: 1fr;
            }

            nav {
                padding: 0 20px;
            }

            .contact-container,
            .faq-section {
                padding: 0 20px;
            }
        }

        
<|MERGE_RESOLUTION|>--- conflicted
+++ resolved
@@ -526,8 +526,6 @@
             transform: rotate(45deg);
         }
 
-<<<<<<< HEAD
-=======
         /* Footer */
         footer {
             background: var(--bg-secondary);
@@ -590,7 +588,6 @@
             color: var(--text-tertiary);
             font-size: 14px;
         }
->>>>>>> 2ed2ca1a
 
         /* Mobile Menu */
         .mobile-menu-btn {
